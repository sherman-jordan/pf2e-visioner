--- conflicted
+++ resolved
@@ -20,15 +20,12 @@
 The format is based on [Keep a Changelog](https://keepachangelog.com/en/1.0.0/),
 and this project adheres to [Semantic Versioning](https://semver.org/spec/v2.0.0.html).
 
-<<<<<<< HEAD
-=======
 ## [1.2.2] - 2025-08-08
 
 ### Fixed
 - **Hide/Sneak/Create a diversion/Consequences Buttons**: Restored functionality of "Open Hide Results" and "Open Sneak Results" buttons in chat. Clicking now opens their preview dialogs as expected.
 - **Generic Open Actions**: Added unified handling for other `open-*` actions (e.g., Create a Diversion, Consequences) for improved resilience.
 
->>>>>>> ff925441
 ## [1.2.1] - 2025-08-08
 
 ### Changed
