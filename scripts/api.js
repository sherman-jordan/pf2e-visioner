--- conflicted
+++ resolved
@@ -35,11 +35,7 @@
     return unsetMapsForTokens(scene, tokens);
   }
 
-<<<<<<< HEAD
-  static _collectModuleEffectIds(_actor) {
-=======
   static _collectModuleEffectIds() {
->>>>>>> 2217cc84
     return null;
   }
 
