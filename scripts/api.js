/**
 * Public API for PF2E Per-Token Visibility
 */

<<<<<<< HEAD
import { MODULE_ID } from "./constants.js";
import { detectCoverStateForAttack } from "./cover/auto-cover.js";
import { VisionerMultiTokenManager } from "./managers/multi-token-manager/multi-token-manager.js";
import { VisionerTokenManager } from "./managers/token-manager/token-manager.js";
=======
import { MODULE_ID } from './constants.js';
import { detectCoverStateForAttack } from './cover/auto-cover.js';
import { VisionerTokenManager } from './managers/token-manager/token-manager.js';
>>>>>>> bccc28dc
import {
  rebuildAndRefresh,
  removeAllReferencesToTarget,
  removeModuleEffectsFromActors,
  removeModuleEffectsFromTokenActors,
  removeObserverContributions,
  unsetMapsForTokens,
} from './services/api-internal.js';
import { manuallyRestoreAllPartyTokens } from './services/party-token-state.js';
import { refreshEveryonesPerception } from './services/socket.js';
import { updateTokenVisuals } from './services/visual-effects.js';
import {
  cleanupDeletedToken,
  getCoverBetween,
  getVisibilityBetween,
  setCoverBetween,
  setVisibilityBetween,
  showNotification,
} from './utils.js';

/**
 * Main API class for the module
 */
export class Pf2eVisionerApi {
  // Internal helpers (not exported)
  static async _unsetMapsForTokens(scene, tokens) {
    return unsetMapsForTokens(scene, tokens);
  }

<<<<<<< HEAD
  static _collectModuleEffectIds(_actor) { return null; }
=======
  static _collectModuleEffectIds(actor) {
    return null;
  }
>>>>>>> bccc28dc

  static async _removeModuleEffectsFromActors(actors) {
    return removeModuleEffectsFromActors(actors);
  }

  static async _removeModuleEffectsFromTokenActors(tokens) {
    return removeModuleEffectsFromTokenActors(tokens);
  }

  static async _removeObserverContributions(observerToken, tokens) {
    return removeObserverContributions(observerToken, tokens);
  }

  static async _removeAllReferencesToTarget(targetToken, tokens) {
    return removeAllReferencesToTarget(targetToken, tokens, cleanupDeletedToken);
  }

  static async _rebuildAndRefresh() {
    return rebuildAndRefresh();
  }

  /**
   * Open the token manager for a specific observer token
   * @param {Token} observer - The observer token (optional, uses controlled tokens if not provided)
   * @param options - data to pass to the token manager constructor. mode can be 'observer' or 'target'
   */
  static async openTokenManager(observer = null, options = { mode: 'observer' }) {
    if (!game.user.isGM) {
      ui.notifications.warn('Only GMs can manage token visibility and cover');
      return;
    }

    // Use provided observer or get from controlled tokens
    if (!observer) {
      const controlled = canvas.tokens.controlled;
      if (controlled.length === 0) {
        showNotification('PF2E_VISIONER.NOTIFICATIONS.NO_OBSERVER_SELECTED', 'warn');
        return;
      }
      observer = controlled[0];

      if (controlled.length > 1) {
        showNotification('PF2E_VISIONER.NOTIFICATIONS.MULTIPLE_OBSERVERS', 'warn');
        return;
      }
    }

    // Check if there's already an open instance
    if (VisionerTokenManager.currentInstance) {
      // If the observer is the same, just bring the existing dialog to front
      if (VisionerTokenManager.currentInstance.observer === observer) {
        if (
          VisionerTokenManager.currentInstance.rendered &&
          (VisionerTokenManager.currentInstance.element ||
            VisionerTokenManager.currentInstance.window)
        ) {
          VisionerTokenManager.currentInstance.bringToFront();
        } else {
          await VisionerTokenManager.currentInstance.render({ force: true });
        }
        return VisionerTokenManager.currentInstance;
      }
      // If different observer, update the existing dialog with new data
      VisionerTokenManager.currentInstance.updateObserver(observer);
      await VisionerTokenManager.currentInstance.render({ force: true });
      if (
        VisionerTokenManager.currentInstance.element ||
        VisionerTokenManager.currentInstance.window
      ) {
        VisionerTokenManager.currentInstance.bringToFront();
      }
      return VisionerTokenManager.currentInstance;
    }

    const manager = new VisionerTokenManager(observer, { mode: options.mode });
    await manager.render({ force: true });
    try {
      if (manager.element || manager.window) manager.bringToFront();
    } catch (_) {}
    return manager;
  }

  /**
   * Open the multi token manager for multiple selected tokens
   * @param {Array<Token>} selectedTokens - Array of selected tokens (optional, uses controlled tokens if not provided)
   * @param {Object} options - Configuration options for the multi token manager
   */
  static async openMultiTokenManager(selectedTokens = null, options = {}) {
    if (!game.user.isGM) {
      ui.notifications.warn("Only GMs can manage token visibility and cover");
      return;
    }

    // Use provided tokens or get from controlled tokens
    let tokens = selectedTokens;
    if (!tokens) {
      const controlled = canvas.tokens.controlled;
      if (controlled.length === 0) {
        showNotification(
          "PF2E_VISIONER.NOTIFICATIONS.NO_OBSERVER_SELECTED",
          "warn",
        );
        return;
      }
      if (controlled.length === 1) {
        showNotification(
          "Select multiple tokens to use the Multi Token Manager",
          "warn",
        );
        return;
      }
      tokens = controlled;
    }

    if (!tokens || tokens.length < 2) {
      showNotification(
        "Multi Token Manager requires at least 2 tokens",
        "warn",
      );
      return;
    }

    // Check if there's already an open instance and close it
    if (VisionerMultiTokenManager.currentInstance) {
      try {
        await VisionerMultiTokenManager.currentInstance.close();
      } catch (_) {}
    }

    const manager = new VisionerMultiTokenManager(tokens, options);
    await manager.render({ force: true });
    try {
      if (manager.element || manager.window) manager.bringToFront();
    } catch (_) {}
    return manager;
  }

  /**
   * Open the token manager with a specific mode
   * @param {Token} observer - The observer token
   * @param {string} mode - The mode to use ('observer' or 'target')
   */
  static async openTokenManagerWithMode(observer, mode = 'observer') {
    if (!game.user.isGM) {
      ui.notifications.warn('Only GMs can manage token visibility and cover');
      return;
    }

    if (!observer) {
      showNotification('PF2E_VISIONER.NOTIFICATIONS.NO_OBSERVER_SELECTED', 'warn');
      return;
    }

    // Check if there's already an open instance
    if (VisionerTokenManager.currentInstance) {
      // If the observer is the same, update mode if different and bring to front
      if (VisionerTokenManager.currentInstance.observer === observer) {
        if (VisionerTokenManager.currentInstance.mode !== mode) {
          VisionerTokenManager.currentInstance.mode = mode;
          await VisionerTokenManager.currentInstance.render({ force: true });
        }
        if (
          VisionerTokenManager.currentInstance.rendered &&
          (VisionerTokenManager.currentInstance.element ||
            VisionerTokenManager.currentInstance.window)
        ) {
          VisionerTokenManager.currentInstance.bringToFront();
        } else {
          await VisionerTokenManager.currentInstance.render({ force: true });
        }
        return VisionerTokenManager.currentInstance;
      }
      // If different observer, update the existing dialog with new data and mode
      VisionerTokenManager.currentInstance.updateObserverWithMode(observer, mode);
      await VisionerTokenManager.currentInstance.render({ force: true });
      if (
        VisionerTokenManager.currentInstance.element ||
        VisionerTokenManager.currentInstance.window
      ) {
        VisionerTokenManager.currentInstance.bringToFront();
      }
      return VisionerTokenManager.currentInstance;
    }

    const manager = new VisionerTokenManager(observer, { mode });
    await manager.render({ force: true });
    try {
      if (manager.element || manager.window) manager.bringToFront();
    } catch (_) {}
    return manager;
  }

  /**
   * Bulk set visibility between subjects and their targets.
   * @param {Array<{observerId:string,targetId:string,state:string}>|Map<string,Array<{targetId:string,state:string}>>} updates
   *   Either an array of tuples, or a map of observerId -> array of { targetId, state }
   * @param {{direction?:"observer_to_target"|"target_to_observer", effectTarget?:"observer"|"subject"}} options
   */
  static async bulkSetVisibility(updates, options = {}) {
    const { batchUpdateVisibilityEffects } = await import('./visibility/ephemeral.js');
    const groups = new Map();
    if (updates instanceof Map) {
      for (const [observerId, arr] of updates.entries()) {
        const observer = canvas.tokens.get(observerId);
        if (!observer) continue;
        const prepared = [];
        for (const { targetId, state } of arr || []) {
          const target = canvas.tokens.get(targetId);
          if (target && typeof state === 'string' && state) prepared.push({ target, state });
        }
        if (prepared.length) groups.set(observer.id, { observer, prepared });
      }
    } else if (Array.isArray(updates)) {
      for (const u of updates) {
        const observer = canvas.tokens.get(u?.observerId);
        const target = canvas.tokens.get(u?.targetId);
        const state = u?.state;
        if (!observer || !target || typeof state !== 'string' || !state) continue;
        const key = observer.id;
        const entry = groups.get(key) || { observer, prepared: [] };
        entry.prepared.push({ target, state });
        groups.set(key, entry);
      }
    }
    for (const { observer, prepared } of groups.values()) {
      await batchUpdateVisibilityEffects(observer, prepared, options);
    }
  }

  /**
   * Get visibility state between two tokens
   * @param {string} observerId - The ID of the observing token
   * @param {string} targetId - The ID of the target token
   * @returns {string|null} The visibility state, or null if tokens not found
   */
  static getVisibility(observerId, targetId) {
    try {
      // Get tokens from IDs
      const observerToken = canvas.tokens.get(observerId);
      const targetToken = canvas.tokens.get(targetId);

      if (!observerToken) {
        console.error(`Observer token not found with ID: ${observerId}`);
        return null;
      }

      if (!targetToken) {
        console.error(`Target token not found with ID: ${targetId}`);
        return null;
      }

      // Get visibility using utility function
      return getVisibilityBetween(observerToken, targetToken);
    } catch (error) {
      console.error('Error getting visibility:', error);
      return null;
    }
  }

  /**
   * Set visibility state between two tokens
   * @param {string} observerId - The ID of the observing token
   * @param {string} targetId - The ID of the target token
   * @param {string} state - The visibility state to set ('observed', 'hidden', 'undetected', 'concealed')
   * @param {Object} options - Optional configuration
   * @param {boolean} options.skipEphemeralUpdate - Boolean (default: false)
   * @returns {Promise<boolean>} Promise that resolves to true if successful, false otherwise
   */
  static async setVisibility(observerId, targetId, state, options = {}) {
    try {
      // Validate visibility state
      const validStates = ['observed', 'hidden', 'undetected', 'concealed'];
      if (!validStates.includes(state)) {
        console.error(
          `Invalid visibility state: ${state}. Valid states are: ${validStates.join(', ')}`,
        );
        return false;
      }

      // Get tokens from IDs
      const observerToken = canvas.tokens.get(observerId);
      const targetToken = canvas.tokens.get(targetId);

      if (!observerToken) {
        console.error(`Observer token not found with ID: ${observerId}`);
        return false;
      }

      if (!targetToken) {
        console.error(`Target token not found with ID: ${targetId}`);
        return false;
      }

      // Set visibility using utility function
      await setVisibilityBetween(observerToken, targetToken, state, options);
      await updateTokenVisuals();

      return true;
    } catch (error) {
      console.error('Error setting visibility:', error);
      return false;
    }
  }

  /**
   * Update all token visuals manually
   */
  static async updateTokenVisuals() {
    await updateTokenVisuals();
  }

  // (Removed) updateEphemeralEffects: superseded by map/effects batch updaters

  /**
   * Get cover state between two tokens
   * @param {string} observerId - The ID of the observing token
   * @param {string} targetId - The ID of the target token
   * @returns {string|null} The cover state, or null if tokens not found
   */
  static getCover(observerId, targetId) {
    try {
      // Get tokens from IDs
      const observerToken = canvas.tokens.get(observerId);
      const targetToken = canvas.tokens.get(targetId);

      if (!observerToken) {
        console.error(`Observer token not found with ID: ${observerId}`);
        return null;
      }

      if (!targetToken) {
        console.error(`Target token not found with ID: ${targetId}`);
        return null;
      }

      // Get cover using utility function
      return getCoverBetween(observerToken, targetToken);
    } catch (error) {
      console.error('Error getting cover:', error);
      return null;
    }
  }

  /**
   * Set cover state between two tokens
   * @param {string} observerId - The ID of the observing token
   * @param {string} targetId - The ID of the target token
   * @param {string} state - The cover state to set ('none', 'lesser', 'standard', 'greater')
   * @param {Object} options - Optional configuration
   * @returns {Promise<boolean>} Promise that resolves to true if successful, false otherwise
   */
  static async setCover(observerId, targetId, state, options = {}) {
    try {
      // Validate cover state
      const validStates = ['none', 'lesser', 'standard', 'greater'];
      if (!validStates.includes(state)) {
        console.error(`Invalid cover state: ${state}. Valid states are: ${validStates.join(', ')}`);
        return false;
      }

      // Get tokens from IDs
      const observerToken = canvas.tokens.get(observerId);
      const targetToken = canvas.tokens.get(targetId);

      if (!observerToken) {
        console.error(`Observer token not found with ID: ${observerId}`);
        return false;
      }

      if (!targetToken) {
        console.error(`Target token not found with ID: ${targetId}`);
        return false;
      }

      // Set cover using utility function
      await setCoverBetween(observerToken, targetToken, state, options);
      await updateTokenVisuals();

      return true;
    } catch (error) {
      console.error('Error setting cover:', error);
      return false;
    }
  }

  /**
   * Request clients to refresh their canvas
   */
  static refreshEveryonesPerception() {
    refreshEveryonesPerception();
  }

  /**
   * Manually restore all party token states
   * Useful when automatic restoration fails or for debugging
   */
  static async restorePartyTokens() {
    return manuallyRestoreAllPartyTokens();
  }

  /**
   * Get roll options for Rule Elements integration
   * @param {string} observerId - The ID of the observing token
   * @param {string} targetId - The ID of the target token
   * @returns {Array<string>} Array of roll options
   */
  static getRollOptions(observerId, targetId) {
    const options = [];

    if (!observerId || !targetId) return options;

    // Get visibility state between observer and target
    const visibilityState = this.getVisibility(observerId, targetId);
    if (visibilityState) {
      // Add visibility-specific roll options
      options.push(`per-token-visibility:target:${visibilityState}`);
    }

    // Get cover state between observer and target
    const coverState = this.getCover(observerId, targetId);
    if (coverState) {
      // Add cover-specific roll options
      options.push(`per-token-cover:target:${coverState}`);
    }

    // Get observer token for capabilities check
    const observerToken = canvas.tokens.get(observerId);
    if (observerToken?.actor) {
      // Add observer capabilities (if implemented)
      if (observerToken.actor.system?.traits?.senses?.darkvision) {
        options.push('per-token-visibility:observer:has-darkvision');
      }

      if (observerToken.actor.system?.traits?.senses?.tremorsense) {
        options.push('per-token-visibility:observer:has-tremorsense');
      }
    }

    return options;
  }

  /**
   * Register roll options for integration with PF2E roll system
   * This would typically be called during a roll preparation
   * @param {object} rollOptions - The roll options object to modify
   * @param {string} observerId - The ID of the observing token
   * @param {string} targetId - The ID of the target token
   */
  static addRollOptions(rollOptions, observerId, targetId) {
    const moduleOptions = this.getRollOptions(observerId, targetId);
    moduleOptions.forEach((option) => {
      rollOptions[option] = true;
    });
  }

  /**
   * Get all available visibility states
   * @returns {Array<string>} Array of valid visibility states
   */
  static getVisibilityStates() {
    return ['observed', 'hidden', 'undetected', 'concealed'];
  }

  /**
   * Get all available cover states
   * @returns {Array<string>} Array of valid cover states
   */
  static getCoverStates() {
    return ['none', 'lesser', 'standard', 'greater'];
  }

  /**
   * Clear all PF2E Visioner scene data for all tokens
   * - Resets visibility/cover maps on all scene tokens
   * - Removes module-created ephemeral and aggregate effects from all actors
   * - Clears module scene caches
   * - Refreshes visuals and perception
   */
  static async clearAllSceneData() {
    try {
      if (!game.user.isGM) {
        ui.notifications.warn('Only GMs can clear Visioner scene data');
        return false;
      }

      const scene = canvas?.scene;
      if (!scene) {
        ui.notifications.warn('No active scene.');
        return false;
      }

      // 1) Bulk-reset flags on all scene tokens (hard remove the maps)
      const tokens = canvas.tokens?.placeables ?? [];
      const updates = tokens.map((t) => ({
        _id: t.id,
        // Use Foundry removal syntax to ensure full deletion of maps
        [`flags.${MODULE_ID}.-=visibility`]: null,
        [`flags.${MODULE_ID}.-=cover`]: null,
      }));
      if (updates.length && scene.updateEmbeddedDocuments) {
        try {
          await scene.updateEmbeddedDocuments('Token', updates, {
            diff: false,
          });
        } catch (_) {}
      }

      // 2) Clear scene-level caches used by the module
      try {
        // Only GMs can update scene flags
        if (game.user.isGM) {
          await scene.setFlag(MODULE_ID, 'deletedEntryCache', {});
        }
      } catch (_) {}

      // 3) Remove module-created effects from all actors and token-actors (handles unlinked tokens)
      try {
        const actors = Array.from(game.actors ?? []);
        for (const actor of actors) {
          const effects = actor?.itemTypes?.effect ?? [];
          const toDelete = effects
            .filter((e) => {
              const f = e.flags?.[MODULE_ID] || {};
              return (
                f.isEphemeralOffGuard ||
                f.isEphemeralCover ||
                f.aggregateOffGuard === true ||
                f.aggregateCover === true
              );
            })
            .map((e) => e.id)
            .filter((id) => !!actor.items.get(id));
          if (toDelete.length) {
            try {
              await actor.deleteEmbeddedDocuments('Item', toDelete);
            } catch (_) {}
          }
        }

        // Also purge effects on token-actors (unlinked tokens won't be in game.actors)
        for (const tok of tokens) {
          const a = tok?.actor;
          if (!a) continue;
          const effects = a?.itemTypes?.effect ?? [];
          const toDelete = effects
            .filter((e) => {
              const f = e.flags?.[MODULE_ID] || {};
              return (
                f.isEphemeralOffGuard ||
                f.isEphemeralCover ||
                f.aggregateOffGuard === true ||
                f.aggregateCover === true
              );
            })
            .map((e) => e.id)
            .filter((id) => !!a.items.get(id));
          if (toDelete.length) {
            try {
              await a.deleteEmbeddedDocuments('Item', toDelete);
            } catch (_) {}
          }
        }
      } catch (_) {}

      // 4) Optional extra sweep for cover effects across all actors
      try {
        const { cleanupAllCoverEffects } = await import('./cover/ephemeral.js');
        await cleanupAllCoverEffects();
      } catch (_) {}

      // 5) Rebuild effects and refresh visuals/perception
      // Removed effects-coordinator: bulk rebuild handled elsewhere
      try {
        await updateTokenVisuals();
      } catch (_) {}
      try {
        refreshEveryonesPerception();
      } catch (_) {}
      try {
        canvas.perception.update({ refreshVision: true });
      } catch (_) {}

      ui.notifications.info('PF2E Visioner: Cleared all scene data.');
      return true;
    } catch (error) {
      console.error('PF2E Visioner: Error clearing scene data:', error);
      ui.notifications.error('PF2E Visioner: Failed to clear scene data. See console.');
      return false;
    }
  }

  /**
   * Clear all PF2E Visioner data for a single token (selected or provided)
   * - As observer: remove its visibility/cover maps and its contributed effects on all targets
   * - As target: remove all observers' entries that point to this token and related effects
   */
  static async clearAllDataForSelectedToken(token = null) {
    try {
      if (!game.user.isGM) {
        ui.notifications.warn('Only GMs can clear Visioner data');
        return false;
      }

      // Resolve token
      let selected = token;
      if (!selected) {
        const controlled = canvas.tokens?.controlled ?? [];
        if (controlled.length !== 1) {
          ui.notifications.warn(
            controlled.length === 0 ? 'No token selected.' : 'Select a single token.',
          );
          return false;
        }
        selected = controlled[0];
      }
      if (!selected?.actor) return false;

      const scene = canvas?.scene;
      if (!scene) return false;

      const tokens = canvas.tokens?.placeables ?? [];

      // 1) As observer: delete this token's maps and remove effects it contributed on targets
      try {
        const unset = {
          _id: selected.id,
          [`flags.${MODULE_ID}.-=visibility`]: null,
          [`flags.${MODULE_ID}.-=cover`]: null,
        };
        await scene.updateEmbeddedDocuments('Token', [unset], { diff: false });
      } catch (_) {}

      // Visibility effects contributed by this observer → remove from all targets
      try {
        const targetUpdates = tokens
          .filter((t) => t.id !== selected.id && t?.actor)
          .map((t) => ({ target: t, state: 'observed' }));
        if (targetUpdates.length) {
          await batchUpdateOffGuardEffects(selected, targetUpdates, {
            removeAllEffects: true,
          });
        }
      } catch (_) {}

      // Cover effects contributed by this observer → remove from all targets
      try {
        for (const t of tokens) {
          if (!t?.actor || t.id === selected.id) continue;
          await cleanupCoverEffectsForObserver(t, selected);
        }
      } catch (_) {}

      // 2) As target: remove this token from all observers' maps and effects
      try {
        await cleanupDeletedToken(selected.document);
      } catch (_) {}

      try {
        for (const obs of tokens) {
          if (!obs?.actor || obs.id === selected.id) continue;
          await cleanupOffGuardEffectsForTarget(obs, selected);
          await cleanupCoverEffectsForObserver(selected, obs);
        }
      } catch (_) {}

      // 3) Rebuild/refresh
      // Removed effects-coordinator: bulk rebuild handled elsewhere
      try {
        await updateTokenVisuals();
      } catch (_) {}
      try {
        refreshEveryonesPerception();
      } catch (_) {}
      try {
        canvas.perception.update({ refreshVision: true });
      } catch (_) {}

      ui.notifications.info('PF2E Visioner: Cleared data for selected token.');
      return true;
    } catch (error) {
      console.error('PF2E Visioner: Error clearing data for selected token:', error);
      ui.notifications.error('PF2E Visioner: Failed to clear token data. See console.');
      return false;
    }
  }

  /**
   * Get the current auto-cover state from an observer token to a target token
   * @param {Token|string} observer - The observer token or token ID
   * @param {Token|string} target - The target token or token ID
   * @param {Object} options - Additional options for cover detection
   * @param {boolean} options.rawPrereq - Whether to use raw prerequisite mode (default: false)
   * @param {boolean} options.forceRecalculate - Whether to force recalculation instead of using cached values
   * @returns {string|null} The cover state: "none", "lesser", "standard", "greater", or null if error
   */
  static getAutoCoverState(observer, target, options = {}) {
    try {
      // Resolve tokens if IDs are provided
      let observerToken = observer;
      let targetToken = target;

      if (typeof observer === 'string') {
        observerToken = canvas.tokens.get(observer);
        if (!observerToken) {
          console.warn(`PF2E Visioner: Observer token with ID '${observer}' not found`);
          return null;
        }
      }

      if (typeof target === 'string') {
        targetToken = canvas.tokens.get(target);
        if (!targetToken) {
          console.warn(`PF2E Visioner: Target token with ID '${target}' not found`);
          return null;
        }
      }

      if (!observerToken || !targetToken) {
        console.warn('PF2E Visioner: Invalid tokens provided to getAutoCoverState');
        return null;
      }

      // Exclude same token (observer and target are the same)
      if (observerToken.id === targetToken.id) {
        console.warn('PF2E Visioner: Cannot calculate cover between a token and itself');
        return null;
      }

      // Check if auto-cover is enabled
      if (!game.settings.get(MODULE_ID, 'autoCover')) {
        console.warn('PF2E Visioner: Auto-cover is disabled in module settings');
        return null;
      }

      const { rawPrereq = false, forceRecalculate = false } = options;

      let coverState = null;

      if (forceRecalculate) {
        // Force fresh calculation
        coverState = detectCoverStateForAttack(observerToken, targetToken, { rawPrereq });
      } else {
        // Try to get cached cover first, then fall back to fresh calculation
        coverState = getCoverBetween(observerToken, targetToken);
        if (!coverState || coverState === 'none') {
          coverState = detectCoverStateForAttack(observerToken, targetToken, { rawPrereq });
        }
      }

      return coverState || 'none';
    } catch (error) {
      console.error('PF2E Visioner: Error getting auto-cover state:', error);
      return null;
    }
  }

  /**
   * Clear all PF2E Visioner data for multiple selected tokens with comprehensive cleanup
   * - Removes visibility/cover maps from selected tokens
   * - Removes module-created effects from all actors (same as clearAllSceneData)
   * - Clears scene-level caches
   * - Rebuilds effects and refreshes visuals/perception
   */
  static async clearAllDataForSelectedTokens(tokens = []) {
    try {
      if (!game.user.isGM) {
        ui.notifications.warn('Only GMs can clear Visioner data');
        return false;
      }

      if (!tokens || tokens.length === 0) {
        ui.notifications.warn('No tokens provided for cleanup');
        return false;
      }

      const scene = canvas?.scene;
      if (!scene) {
        ui.notifications.warn('No active scene.');
        return false;
      }

      // 1) Bulk-reset flags on selected tokens (hard remove the maps)
      const updates = tokens.map((t) => ({
        _id: t.id,
        // Use Foundry removal syntax to ensure full deletion of maps
        [`flags.${MODULE_ID}.-=visibility`]: null,
        [`flags.${MODULE_ID}.-=cover`]: null,
      }));
      if (updates.length && scene.updateEmbeddedDocuments) {
        try {
          await scene.updateEmbeddedDocuments('Token', updates, {
            diff: false,
          });
        } catch (_) {}
      }

      // 2) Clear scene-level caches used by the module
      try {
        // Only GMs can update scene flags
        if (game.user.isGM) {
          await scene.setFlag(MODULE_ID, 'deletedEntryCache', {});
        }
      } catch (_) {}

      // 3) Remove module-created effects from all actors and token-actors (handles unlinked tokens)
      try {
        const actors = Array.from(game.actors ?? []);
        for (const actor of actors) {
          const effects = actor?.itemTypes?.effect ?? [];
          const toDelete = effects
            .filter((e) => {
              const f = e.flags?.[MODULE_ID] || {};
              return (
                f.isEphemeralOffGuard ||
                f.isEphemeralCover ||
                f.aggregateOffGuard === true ||
                f.aggregateCover === true
              );
            })
            .map((e) => e.id)
            .filter((id) => !!actor.items.get(id));
          if (toDelete.length) {
            try {
              await actor.deleteEmbeddedDocuments('Item', toDelete);
            } catch (_) {}
          }
        }

        // Also purge effects on token-actors (unlinked tokens won't be in game.actors)
        const allTokens = canvas.tokens?.placeables ?? [];
        for (const tok of allTokens) {
          const a = tok?.actor;
          if (!a) continue;
          const effects = a?.itemTypes?.effect ?? [];
          const toDelete = effects
            .filter((e) => {
              const f = e.flags?.[MODULE_ID] || {};
              return (
                f.isEphemeralOffGuard ||
                f.isEphemeralCover ||
                f.aggregateOffGuard === true ||
                f.aggregateCover === true
              );
            })
            .map((e) => e.id)
            .filter((id) => !!a.items.get(id));
          if (toDelete.length) {
            try {
              await a.deleteEmbeddedDocuments('Item', toDelete);
            } catch (_) {}
          }
        }
      } catch (_) {}

      // 4) Clean up any remaining effects related to the selected tokens specifically
      try {
        const { cleanupDeletedToken } = await import('./utils.js');
        for (const token of tokens) {
          if (!token?.actor) continue;
          // Clean up this token from all other tokens' maps and effects
          await cleanupDeletedToken(token.document);
        }
      } catch (_) {}

      // 5) Also remove the selected tokens from ALL other tokens' visibility/cover maps
      try {
        const allTokens = canvas.tokens?.placeables ?? [];
        const otherTokens = allTokens.filter(
          (t) => !tokens.some((selected) => selected.id === t.id),
        );

        if (otherTokens.length > 0) {
          const updates = otherTokens
            .map((t) => {
              const update = { _id: t.id };

              // Get current visibility map for this token
              const currentVisibility = t.document.getFlag(MODULE_ID, 'visibility') || {};
              const currentCover = t.document.getFlag(MODULE_ID, 'cover') || {};

              // Remove entries for all selected tokens
              for (const selectedToken of tokens) {
                if (currentVisibility[selectedToken.id]) {
                  update[`flags.${MODULE_ID}.visibility.${selectedToken.id}`] = null;
                }
                if (currentCover[selectedToken.id]) {
                  update[`flags.${MODULE_ID}.cover.${selectedToken.id}`] = null;
                }
              }

              return update;
            })
            .filter((update) => Object.keys(update).length > 1); // Only include updates that have changes

          if (updates.length > 0 && scene.updateEmbeddedDocuments) {
            await scene.updateEmbeddedDocuments('Token', updates, { diff: false });
          }
        }
      } catch (_) {}

      // 6) Rebuild effects and refresh visuals/perception
      try {
        await updateTokenVisuals();
      } catch (_) {}
      try {
        refreshEveryonesPerception();
      } catch (_) {}
      try {
        canvas.perception.update({ refreshVision: true });
      } catch (_) {}

      ui.notifications.info(
        `PF2E Visioner: Cleared all data for ${tokens.length} selected token${tokens.length === 1 ? '' : 's'}.`,
      );
      return true;
    } catch (error) {
      console.error('PF2E Visioner: Error clearing data for selected tokens:', error);
      ui.notifications.error('PF2E Visioner: Failed to clear token data. See console.');
      return false;
    }
  }
}

/**
 * Standalone function exports for internal use
 */
export const openTokenManager = Pf2eVisionerApi.openTokenManager;
<<<<<<< HEAD
export const openTokenManagerWithMode =
  Pf2eVisionerApi.openTokenManagerWithMode;
export const openMultiTokenManager = Pf2eVisionerApi.openMultiTokenManager;
=======
export const openTokenManagerWithMode = Pf2eVisionerApi.openTokenManagerWithMode;
>>>>>>> bccc28dc

// Legacy exports for backward compatibility
export const openVisibilityManager = Pf2eVisionerApi.openTokenManager;
export const openVisibilityManagerWithMode = Pf2eVisionerApi.openTokenManagerWithMode;

/**
 * Standalone function to get auto-cover state between two tokens
 * @param {Token|string} observer - The observer token or token ID
 * @param {Token|string} target - The target token or token ID
 * @param {Object} options - Additional options for cover detection
 * @returns {string|null} The cover state: "none", "lesser", "standard", "greater", or null if error
 */
export const getAutoCoverState = Pf2eVisionerApi.getAutoCoverState;

/**
 * Main API export - this is what external modules should use
 * Usage: game.modules.get("pf2e-visioner").api
 */
export const api = Pf2eVisionerApi;<|MERGE_RESOLUTION|>--- conflicted
+++ resolved
@@ -2,16 +2,10 @@
  * Public API for PF2E Per-Token Visibility
  */
 
-<<<<<<< HEAD
 import { MODULE_ID } from "./constants.js";
 import { detectCoverStateForAttack } from "./cover/auto-cover.js";
 import { VisionerMultiTokenManager } from "./managers/multi-token-manager/multi-token-manager.js";
 import { VisionerTokenManager } from "./managers/token-manager/token-manager.js";
-=======
-import { MODULE_ID } from './constants.js';
-import { detectCoverStateForAttack } from './cover/auto-cover.js';
-import { VisionerTokenManager } from './managers/token-manager/token-manager.js';
->>>>>>> bccc28dc
 import {
   rebuildAndRefresh,
   removeAllReferencesToTarget,
@@ -41,13 +35,9 @@
     return unsetMapsForTokens(scene, tokens);
   }
 
-<<<<<<< HEAD
-  static _collectModuleEffectIds(_actor) { return null; }
-=======
   static _collectModuleEffectIds(actor) {
     return null;
   }
->>>>>>> bccc28dc
 
   static async _removeModuleEffectsFromActors(actors) {
     return removeModuleEffectsFromActors(actors);
@@ -975,13 +965,7 @@
  * Standalone function exports for internal use
  */
 export const openTokenManager = Pf2eVisionerApi.openTokenManager;
-<<<<<<< HEAD
-export const openTokenManagerWithMode =
-  Pf2eVisionerApi.openTokenManagerWithMode;
-export const openMultiTokenManager = Pf2eVisionerApi.openMultiTokenManager;
-=======
 export const openTokenManagerWithMode = Pf2eVisionerApi.openTokenManagerWithMode;
->>>>>>> bccc28dc
 
 // Legacy exports for backward compatibility
 export const openVisibilityManager = Pf2eVisionerApi.openTokenManager;
