/**
 * Central registration that composes small hook modules.
 */

import { MODULE_ID } from '../constants.js';
import { AutoCoverHooks } from '../cover/auto-cover/AutoCoverHooks.js';
import { onHighlightObjects } from '../services/hover-tooltips.js';
import { registerChatHooks } from './chat.js';
import { registerCombatHooks } from './combat.js';
import { onCanvasReady, onReady } from './lifecycle.js';
import { registerTokenHooks } from './token-events.js';
import { registerUIHooks } from './ui.js';

<<<<<<< HEAD
export async function registerHooks() {

  Hooks.on('ready', onReady);
  Hooks.on('canvasReady', onCanvasReady);
  const { registerHooks: registerOptimized } = await import('../hooks/optimized-registration.js');
  registerOptimized();
=======
export function registerHooks() {
  Hooks.on('ready', onReady);
  Hooks.on('canvasReady', onCanvasReady);

>>>>>>> a61d83f3
  registerChatHooks();

  Hooks.on('highlightObjects', onHighlightObjects);

  // Token lifecycle
  registerTokenHooks();

  // UI hues
  registerUIHooks();
  registerCombatHooks();
  AutoCoverHooks.registerHooks();

  // Wall lifecycle: refresh indicators and see-through state when walls change
  Hooks.on('createWall', async () => {
    try {
      const { updateWallVisuals } = await import('../services/visual-effects.js');
      const id = canvas.tokens.controlled?.[0]?.id || null;
      await updateWallVisuals(id);
    } catch (_) {}
  });
  Hooks.on('updateWall', async (doc, changes) => {
    try {
      // If Hidden Wall flag toggled on, default all observers to Hidden for that wall
      const hiddenChanged = changes?.flags?.[MODULE_ID]?.hiddenWall;
      if (hiddenChanged !== undefined) {
        if (hiddenChanged) {
          try {
            const tokens = canvas.tokens?.placeables || [];
            const updates = [];
            const { getConnectedWallDocsBySourceId } = await import(
              '../services/connected-walls.js'
            );
            const connected = getConnectedWallDocsBySourceId(doc.id) || [];
            const wallIds = [doc.id, ...connected.map((d) => d.id)];
            for (const t of tokens) {
              const current = t.document.getFlag?.(MODULE_ID, 'walls') || {};
              const next = { ...current };
              let changedAny = false;
              for (const wid of wallIds) {
                if (next[wid] !== 'hidden') {
                  next[wid] = 'hidden';
                  changedAny = true;
                }
              }
              if (changedAny) {
                const patch = { _id: t.document.id };
                patch[`flags.${MODULE_ID}.walls`] = next;
                updates.push(patch);
              }
            }
            if (updates.length) {
              // Only GMs can update token documents
              if (game.user.isGM) {
                await canvas.scene?.updateEmbeddedDocuments?.('Token', updates, { diff: false });
              }
            }
          } catch (_) {}
          // Mirror hidden flag to connected walls
          try {
            const { mirrorHiddenFlagToConnected } = await import('../services/connected-walls.js');
            await mirrorHiddenFlagToConnected(doc, true);
          } catch (_) {}
        } else {
          // If unhidden, remove entries for that wall from tokens
          try {
            const tokens = canvas.tokens?.placeables || [];
            const updates = [];
            const { getConnectedWallDocsBySourceId } = await import(
              '../services/connected-walls.js'
            );
            const connected = getConnectedWallDocsBySourceId(doc.id) || [];
            const wallIds = [doc.id, ...connected.map((d) => d.id)];
            for (const t of tokens) {
              const current = t.document.getFlag?.(MODULE_ID, 'walls') || {};
              let changedAny = false;
              const next = { ...current };
              for (const wid of wallIds) {
                if (next[wid]) {
                  delete next[wid];
                  changedAny = true;
                }
              }
              if (changedAny) {
                const patch = { _id: t.document.id };
                patch[`flags.${MODULE_ID}.walls`] = next;
                updates.push(patch);
              }
            }
            if (updates.length) {
              // Only GMs can update token documents
              if (game.user.isGM) {
                await canvas.scene?.updateEmbeddedDocuments?.('Token', updates, { diff: false });
              }
            }
          } catch (_) {}
          // Mirror hidden flag to connected walls (set hidden=false)
          try {
            const { mirrorHiddenFlagToConnected } = await import('../services/connected-walls.js');
            await mirrorHiddenFlagToConnected(doc, false);
          } catch (_) {}
        }
      }
    } catch (_) {}
    try {
      const { updateWallVisuals } = await import('../services/visual-effects.js');
      const id = canvas.tokens.controlled?.[0]?.id || null;
      await updateWallVisuals(id);
    } catch (_) {}
  });
  Hooks.on('deleteWall', async (wallDocument) => {
    try {
      // Clean up any lingering visual indicators for the deleted wall
      const { cleanupDeletedWallVisuals } = await import('../services/visual-effects.js');
      await cleanupDeletedWallVisuals(wallDocument);

      // Update wall visuals for remaining walls
      const { updateWallVisuals } = await import('../services/visual-effects.js');
      const id = canvas.tokens.controlled?.[0]?.id || null;
      await updateWallVisuals(id);
    } catch (_) {}
  });

  // Debounced token selection handler to prevent jittering
  let controlTokenTimeout = null;
  Hooks.on('controlToken', async (_token, _controlled) => {
    try {
<<<<<<< HEAD
      // Clear any pending update to prevent rapid-fire calls
      if (controlTokenTimeout) {
        clearTimeout(controlTokenTimeout);
      }

      // Debounce the visual update to prevent jittering
      controlTokenTimeout = setTimeout(async () => {
        try {
          const { updateWallVisuals } = await import('../services/visual-effects.js');
          const id = canvas.tokens.controlled?.[0]?.id || null;
          await updateWallVisuals(id);
        } catch (_) { }
        controlTokenTimeout = null;
      }, 50); // 50ms debounce
    } catch (_) { }
=======
      const { updateWallVisuals } = await import('../services/visual-effects.js');
      const id = canvas.tokens.controlled?.[0]?.id || null;
      await updateWallVisuals(id);
    } catch (_) {}
>>>>>>> a61d83f3
  });

  Hooks.on('updateToken', async () => {
    try {
      const { updateWallVisuals } = await import('../services/visual-effects.js');
      const id = canvas.tokens.controlled?.[0]?.id || null;
      await updateWallVisuals(id);
    } catch (_) {}
  });
  Hooks.on('createToken', async () => {
    try {
      const { updateWallVisuals } = await import('../services/visual-effects.js');
      const id = canvas.tokens.controlled?.[0]?.id || null;
      await updateWallVisuals(id);
    } catch (_) {}
  });
  Hooks.on('deleteToken', async () => {
    try {
      const { updateWallVisuals } = await import('../services/visual-effects.js');
      const id = canvas.tokens.controlled?.[0]?.id || null;
      await updateWallVisuals(id);
    } catch (_) {}
  });
  Hooks.on('refreshToken', async () => {
    try {
      const { updateWallVisuals } = await import('../services/visual-effects.js');
      const id = canvas.tokens.controlled?.[0]?.id || null;
      await updateWallVisuals(id);
    } catch (_) {}
  });
}<|MERGE_RESOLUTION|>--- conflicted
+++ resolved
@@ -11,19 +11,11 @@
 import { registerTokenHooks } from './token-events.js';
 import { registerUIHooks } from './ui.js';
 
-<<<<<<< HEAD
 export async function registerHooks() {
-
   Hooks.on('ready', onReady);
   Hooks.on('canvasReady', onCanvasReady);
   const { registerHooks: registerOptimized } = await import('../hooks/optimized-registration.js');
   registerOptimized();
-=======
-export function registerHooks() {
-  Hooks.on('ready', onReady);
-  Hooks.on('canvasReady', onCanvasReady);
-
->>>>>>> a61d83f3
   registerChatHooks();
 
   Hooks.on('highlightObjects', onHighlightObjects);
@@ -150,7 +142,6 @@
   let controlTokenTimeout = null;
   Hooks.on('controlToken', async (_token, _controlled) => {
     try {
-<<<<<<< HEAD
       // Clear any pending update to prevent rapid-fire calls
       if (controlTokenTimeout) {
         clearTimeout(controlTokenTimeout);
@@ -162,16 +153,13 @@
           const { updateWallVisuals } = await import('../services/visual-effects.js');
           const id = canvas.tokens.controlled?.[0]?.id || null;
           await updateWallVisuals(id);
-        } catch (_) { }
+        } catch (_) {}
         controlTokenTimeout = null;
       }, 50); // 50ms debounce
-    } catch (_) { }
-=======
-      const { updateWallVisuals } = await import('../services/visual-effects.js');
-      const id = canvas.tokens.controlled?.[0]?.id || null;
-      await updateWallVisuals(id);
     } catch (_) {}
->>>>>>> a61d83f3
+    const { updateWallVisuals } = await import('../services/visual-effects.js');
+    const id = canvas.tokens.controlled?.[0]?.id || null;
+    await updateWallVisuals(id);
   });
 
   Hooks.on('updateToken', async () => {
