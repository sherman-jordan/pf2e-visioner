/**
 * UI-related hooks: Token HUD, Token Directory, TokenConfig injection
 */

import { MODULE_ID } from '../constants.js';
import { onRenderTokenHUD } from '../services/token-hud.js';

export function registerUIHooks() {
<<<<<<< HEAD
  Hooks.on("renderTokenHUD", onRenderTokenHUD);
  Hooks.on("getTokenDirectoryEntryContext", onGetTokenDirectoryEntryContext);
  Hooks.on("getTokenHUDContext", onGetTokenHUDContext);
  Hooks.on("renderWallConfig", onRenderWallConfig);
=======
  Hooks.on('renderTokenHUD', onRenderTokenHUD);
  Hooks.on('getTokenDirectoryEntryContext', onGetTokenDirectoryEntryContext);
  Hooks.on('renderWallConfig', onRenderWallConfig);
>>>>>>> bccc28dc
  // We no longer create a separate Visioner tool; tools are injected into Tokens/Walls below
  // Helper utilities to support both array- and object-shaped tool containers
  const getNamedTool = (toolsContainer, name) => {
    try {
      if (!toolsContainer) return null;
      if (Array.isArray(toolsContainer))
        return toolsContainer.find((t) => t?.name === name) || null;
      if (typeof toolsContainer === 'object') return toolsContainer?.[name] || null;
      return null;
    } catch (_) {
      return null;
    }
  };

  const addTool = (toolsContainer, tool) => {
    try {
      if (!toolsContainer || !tool?.name) return;
      if (Array.isArray(toolsContainer)) toolsContainer.push(tool);
<<<<<<< HEAD
      else if (typeof toolsContainer === "object") toolsContainer[tool.name] = tool;
    } catch (_) { }
=======
      else if (typeof toolsContainer === 'object') toolsContainer[tool.name] = tool;
    } catch (_) {}
>>>>>>> bccc28dc
  };
  // Keep toolbar toggle states in sync with current selection (Token tool)
  const refreshTokenTool = () => {
    try {
      const tokenTools = ui.controls.controls?.tokens?.tools;
      const tool = getNamedTool(tokenTools, 'pf2e-visioner-toggle-token-provide');
      if (!tool) return;
      const selected = canvas?.tokens?.controlled ?? [];
      const provideActive =
        selected.length > 0 &&
        selected.every((t) => t?.document?.getFlag?.(MODULE_ID, 'ignoreAutoCover') !== true);
      tool.active = provideActive;
      tool.icon = provideActive ? 'fa-solid fa-shield' : 'fa-solid fa-shield-slash';
      ui.controls.render();
    } catch (_) { }
  };
  // Utility: label identifiers for selected walls on the canvas
  const refreshWallIdentifierLabels = () => {
    try {
      const walls = canvas?.walls?.placeables || [];
      const layer = canvas?.controls || canvas?.hud || canvas?.stage;
      // Clean up labels that shouldn't exist anymore
      for (const w of walls) {
        const shouldShow = !!w?.controlled && !!w?.document?.getFlag?.(MODULE_ID, 'wallIdentifier');
        if (!shouldShow && w._pvIdLabel) {
<<<<<<< HEAD
          try { w._pvIdLabel.parent?.removeChild?.(w._pvIdLabel); } catch (_) { }
          try { w._pvIdLabel.destroy?.(); } catch (_) { }
=======
          try {
            w._pvIdLabel.parent?.removeChild?.(w._pvIdLabel);
          } catch (_) {}
          try {
            w._pvIdLabel.destroy?.();
          } catch (_) {}
>>>>>>> bccc28dc
          delete w._pvIdLabel;
        }
      }
      // Create/update labels for currently controlled walls
      for (const w of walls) {
        if (!w?.controlled) continue;
        const idf = w?.document?.getFlag?.(MODULE_ID, 'wallIdentifier');
        if (!idf) continue;
        try {
          const [x1, y1, x2, y2] = Array.isArray(w.document?.c)
            ? w.document.c
            : [w.document?.x, w.document?.y, w.document?.x2, w.document?.y2];
          const mx = (Number(x1) + Number(x2)) / 2;
          const my = (Number(y1) + Number(y2)) / 2;
          if (!w._pvIdLabel) {
            const style = new PIXI.TextStyle({
              fill: 0xffffff,
              fontSize: 12,
              stroke: 0x000000,
              strokeThickness: 3,
            });
            const text = new PIXI.Text(String(idf), style);
            text.anchor.set(0.5, 1);
            text.zIndex = 10000;
            text.position.set(mx, my - 6);
            // Prefer controls layer; fallback to wall container
            if (layer?.addChild) layer.addChild(text);
            else w.addChild?.(text);
            w._pvIdLabel = text;
          } else {
            w._pvIdLabel.text = String(idf);
            w._pvIdLabel.position.set(mx, my - 6);
          }
        } catch (_) {
          /* ignore label errors */
        }
      }
    } catch (_) { }
  };

  const refreshWallTool = () => {
    try {
      const wallTools = ui.controls.controls?.walls?.tools;
      const selected = canvas?.walls?.controlled ?? [];

      // Provide Cover toggle state (active = provides cover)
      const provideTool = getNamedTool(wallTools, 'pf2e-visioner-toggle-wall-provide');
      if (provideTool) {
        const provideActive =
          selected.length > 0 &&
          selected.every((w) => w?.document?.getFlag?.(MODULE_ID, 'provideCover') !== false);
        provideTool.active = provideActive;
        provideTool.icon = provideActive ? 'fa-solid fa-shield' : 'fa-solid fa-shield-slash';
      }

      // Hidden Wall toggle state
      const hiddenTool = getNamedTool(wallTools, 'pf2e-visioner-toggle-hidden-wall');
      if (hiddenTool) {
        const hiddenActive =
          selected.length > 0 &&
          selected.every((w) => !!w?.document?.getFlag?.(MODULE_ID, 'hiddenWall'));
        hiddenTool.active = hiddenActive;
        hiddenTool.icon = hiddenActive ? 'fa-solid fa-eye-slash' : 'fa-solid fa-eye';
      }

      // Also refresh identifier labels on the canvas when selection changes
      refreshWallIdentifierLabels();
      ui.controls.render();
    } catch (_) { }
  };
  Hooks.on('controlToken', refreshTokenTool);
  Hooks.on('deleteToken', refreshTokenTool);
  Hooks.on('createToken', refreshTokenTool);
  Hooks.on('updateToken', refreshTokenTool);
  Hooks.on('controlWall', refreshWallTool);
  Hooks.on('deleteWall', refreshWallTool);
  Hooks.on('createWall', refreshWallTool);
  Hooks.on('updateWall', refreshWallTool);
  for (const hook of [
    'renderTokenConfig',
    'renderPrototypeTokenConfig',
    'renderTokenConfigPF2e',
    'renderPrototypeTokenConfigPF2e',
    'renderSceneConfig',
  ]) {
    Hooks.on(hook, (app, root) => {
      try {
        injectPF2eVisionerBox(app, root);
      } catch (e) {
        console.error('[pf2e-visioner]', e);
      }
    });
  }

  // Add controls to Wall and Token tools for GM - consolidated into single hook
  Hooks.on('getSceneControlButtons', (controls) => {
    if (!game.user.isGM) return;
    try {
      const groups = Array.isArray(controls) ? controls : Object.values(controls || {});
      // === WALL TOOL ADDITIONS ===
      const walls = groups.find((c) => c?.name === 'walls');
      if (walls) {
        // Wall Manager
        addTool(walls.tools, {
          name: 'pf2e-visioner-wall-manager',
          title: 'PF2E Visioner: Wall Settings',
          icon: 'fas fa-grip-lines-vertical',
          button: true,
          onChange: async () => {
            const { VisionerWallManager } = await import(
              '../managers/wall-manager/wall-manager.js'
            );
            new VisionerWallManager().render(true);
          },
        });
<<<<<<< HEAD

=======
>>>>>>> bccc28dc

        // Toggle Provide Auto-Cover (Selected Walls)
        const selectedWalls = canvas?.walls?.controlled ?? [];
        addTool(walls.tools, {
<<<<<<< HEAD
          name: "pf2e-visioner-toggle-wall-provide",
          title: "Toggle Provide Auto-Cover (Selected Walls)",
          icon: selectedWalls.length > 0 &&
            selectedWalls.every((w) => w?.document?.getFlag?.(MODULE_ID, "provideCover") !== false)
            ? "fa-solid fa-shield"
            : "fa-solid fa-shield-slash",
          toggle: true,
          active: selectedWalls.length > 0 &&
            selectedWalls.every((w) => w?.document?.getFlag?.(MODULE_ID, "provideCover") !== false),
=======
          name: 'pf2e-visioner-toggle-wall-provide',
          title: 'Toggle Provide Auto-Cover (Selected Walls)',
          icon:
            selectedWalls.length > 0 &&
            selectedWalls.every((w) => w?.document?.getFlag?.(MODULE_ID, 'provideCover') !== false)
              ? 'fa-solid fa-shield'
              : 'fa-solid fa-shield-slash',
          toggle: true,
          active:
            selectedWalls.length > 0 &&
            selectedWalls.every((w) => w?.document?.getFlag?.(MODULE_ID, 'provideCover') !== false),
>>>>>>> bccc28dc
          onChange: async (_event, toggled) => {
            try {
              const selected = canvas?.walls?.controlled ?? [];
              if (!selected.length) return;

              // Active means walls should provide cover
              const newValue = !!toggled;
              await Promise.all(
                selected.map((w) => w?.document?.setFlag?.(MODULE_ID, 'provideCover', newValue)),
              );
              ui.controls.render();
            } catch (_) { }
          },
        });

<<<<<<< HEAD
        // Toggle Hidden Wall (Selected Walls)  
        const currentHiddenState = selectedWalls.length > 0 &&
          selectedWalls.every((w) => !!w?.document?.getFlag?.(MODULE_ID, "hiddenWall"));
=======
        // Toggle Hidden Wall (Selected Walls)
        const currentHiddenState =
          selectedWalls.length > 0 &&
          selectedWalls.every((w) => !!w?.document?.getFlag?.(MODULE_ID, 'hiddenWall'));
>>>>>>> bccc28dc
        addTool(walls.tools, {
          name: 'pf2e-visioner-toggle-hidden-wall',
          title: 'Toggle Hidden Wall (Selected Walls)',
          icon: currentHiddenState ? 'fa-solid fa-eye-slash' : 'fa-solid fa-eye',
          toggle: true,
          active: currentHiddenState,
          onChange: async (_event, toggled) => {
            try {
              const selected = canvas?.walls?.controlled ?? [];
              if (!selected.length) return;

              if (toggled) {
                await Promise.all(
                  selected.map((w) => w?.document?.setFlag?.(MODULE_ID, 'hiddenWall', true)),
                );
              } else {
                for (const w of selected) {
                  try {
                    await w?.document?.unsetFlag?.(MODULE_ID, 'hiddenWall');
                  } catch (_) {
                    try {
<<<<<<< HEAD
                      await w?.document?.setFlag?.(MODULE_ID, "hiddenWall", false);
                    } catch (_) { }
=======
                      await w?.document?.setFlag?.(MODULE_ID, 'hiddenWall', false);
                    } catch (_) {}
>>>>>>> bccc28dc
                  }
                }
              }
              ui.controls.render();
            } catch (_) { }
          },
        });
      }

      // === TOKEN TOOL ADDITIONS ===
      const tokens = groups.find((c) => c?.name === 'tokens' || c?.name === 'token');
      if (tokens) {
        // Quick Edit button (opens Visioner Quick Panel)
        addTool(tokens.tools, {
          name: 'pf2e-visioner-quick-edit',
          title: 'PF2E Visioner: Quick Edit (Selected ↔ Targeted)',
          icon: 'fa-solid fa-bolt',
          button: true,
          onChange: async () => {
            try {
              const { VisionerQuickPanel } = await import('../managers/quick-panel.js');
              if (!game.user?.isGM) return;
              new VisionerQuickPanel({}).render(true);
            } catch (_) { }
          },
        });
        // Multi Token Manager - only show when multiple tokens are selected
        const selectedTokens = canvas?.tokens?.controlled ?? [];
        addTool(tokens.tools, {
<<<<<<< HEAD
          name: "pf2e-visioner-multi-token-manager",
          title: "PF2E Visioner: Multi Token Manager",
          icon: "fa-solid fa-users-cog",
          button: true,
          onChange: async () => {
            try {
              const { openMultiTokenManager } = await import("../api.js");
              await openMultiTokenManager();
            } catch (_) { }
          },
        });

        // Toggle Provide Auto-Cover (Selected Tokens)
        addTool(tokens.tools, {
          name: "pf2e-visioner-toggle-token-provide",
          title: "Toggle Provide Auto-Cover (Selected Tokens)",
          icon: selectedTokens.length > 0 &&
            selectedTokens.every((t) => t?.document?.getFlag?.(MODULE_ID, "ignoreAutoCover") !== true)
            ? "fa-solid fa-shield-slash"
            : "fa-solid fa-shield",
          toggle: true,
          active: selectedTokens.length > 0 &&
            selectedTokens.every((t) => t?.document?.getFlag?.(MODULE_ID, "ignoreAutoCover") !== true),
=======
          name: 'pf2e-visioner-toggle-token-provide',
          title: 'Toggle Provide Auto-Cover (Selected Tokens)',
          icon:
            selectedTokens.length > 0 &&
            selectedTokens.every(
              (t) => t?.document?.getFlag?.(MODULE_ID, 'ignoreAutoCover') !== true,
            )
              ? 'fa-solid fa-shield-slash'
              : 'fa-solid fa-shield',
          toggle: true,
          active:
            selectedTokens.length > 0 &&
            selectedTokens.every(
              (t) => t?.document?.getFlag?.(MODULE_ID, 'ignoreAutoCover') !== true,
            ),
>>>>>>> bccc28dc
          onChange: async (_event, toggled) => {
            try {
              const selected = canvas?.tokens?.controlled ?? [];
              if (!selected.length) return;

              const ignoreValue = toggled ? false : true; // active = provide cover => ignore=false
              await Promise.all(
                selected.map((t) =>
                  t?.document?.setFlag?.(MODULE_ID, 'ignoreAutoCover', ignoreValue),
                ),
              );
              ui.controls.render();
              try {
                const { updateTokenVisuals } = await import('../services/visual-effects.js');
                const allPlaceables = canvas?.tokens?.placeables ?? [];
                for (const t of allPlaceables) {
                  try {
                    await updateTokenVisuals(t);
                  } catch (_) { }
                }
              } catch (_) { }
            } catch (_) { }
          },
        });

        // Purge: clear all Visioner scene data or selected token data
        addTool(tokens.tools, {
          name: 'pf2e-visioner-purge-scene',
          title: 'PF2E Visioner: Purge Data (Scene/Selected Tokens)',
          icon: 'fa-solid fa-trash',
          button: true,
          onChange: async () => {
            try {
              const selectedTokens = canvas.tokens?.controlled ?? [];

              if (selectedTokens.length > 0) {
                // Tokens selected - offer to clear all selected tokens' data
                const tokenNames = selectedTokens.map((t) => t.name).join(', ');
                const confirmed = await Dialog.confirm({
                  title: 'PF2E Visioner',
                  content: `<p>Clear all PF2E Visioner data for <strong>${selectedTokens.length === 1 ? tokenNames : `${selectedTokens.length} selected tokens`}</strong>? This will reset all visibility and cover relationships for ${selectedTokens.length === 1 ? 'this token' : 'all selected tokens'}.</p>`,
                  yes: () => true,
                  no: () => false,
                  defaultYes: false,
                });
                if (!confirmed) return;
<<<<<<< HEAD
                const { api } = await import("../api.js");
=======
                const { api } = await import('../api.js');
>>>>>>> bccc28dc

                // Clear data for all selected tokens with comprehensive cleanup
                await api.clearAllDataForSelectedTokens(selectedTokens);
              } else {
                // No tokens or multiple tokens selected - offer to clear entire scene
                const confirmed = await Dialog.confirm({
                  title: 'PF2E Visioner',
                  content: `<p>Clear all PF2E Visioner data for this scene? This cannot be undone.</p>`,
                  yes: () => true,
                  no: () => false,
                  defaultYes: false,
                });
                if (!confirmed) return;
                const { api } = await import('../api.js');
                await api.clearAllSceneData();
              }
            } catch (e) {
              console.error('[pf2e-visioner] purge scene error', e);
            }
          },
        });
      } else {
        console.warn(
          '[pf2e-visioner] Tokens tool not found. Control groups:',
          groups.map((c) => c?.name),
        );
      }

      // When selecting walls, show wall identifier if present on the control icon tooltip
      const showWallIdentifierTooltip = async () => {
        try {
          const selected = canvas?.walls?.controlled ?? [];
          if (!selected.length) return;
          const { MODULE_ID } = await import('../constants.js');
          selected.forEach((w) => {
            try {
              const idf = w?.document?.getFlag?.(MODULE_ID, 'wallIdentifier');
              if (idf && w?.controlIcon) w.controlIcon.tooltip = String(idf);
            } catch (_) { }
          });
        } catch (_) { }
      };
      Hooks.on('controlWall', showWallIdentifierTooltip);
    } catch (_) {
      console.error('[pf2e-visioner] getSceneControlButtons error', _);
    }
  });
}

function onGetTokenDirectoryEntryContext(html, options) {
  if (!game.user.isGM) return;
  options.push({
    name: 'PF2E_VISIONER.CONTEXT_MENU.MANAGE_TOKEN',
    icon: '<i class="fas fa-eye"></i>',
    callback: async (li) => {
      const tokenId = li.data('token-id');
      const token = canvas.tokens.get(tokenId);
      if (token) {
        const { openTokenManager } = await import('../api.js');
        await openTokenManager(token);
      }
    },
  });
}

<<<<<<< HEAD
function onGetTokenHUDContext(html, options) {
  if (!game.user.isGM) return;

  // Check if multiple tokens are selected for multi-token manager
  const selectedTokens = canvas.tokens.controlled;
  if (selectedTokens.length >= 2) {
    options.push({
      name: game.i18n.localize("PF2E_VISIONER.MULTI_TOKEN_MANAGER.CONTEXT_MENU"),
      icon: '<i class="fas fa-users-cog"></i>',
      callback: async () => {
        const { openMultiTokenManager } = await import("../api.js");
        await openMultiTokenManager();
      },
    });
  }
}

function onGetTokenHUDButtons(hud, buttons, token) {
  try {
    if (token?.actor?.type === "loot") {
      if (!game.settings.get(MODULE_ID, "includeLootActors")) return;
    }
  } catch (_) { }
  buttons.push({
    name: "token-manager",
    title: "Token Manager (Left: Target Mode, Right: Observer Mode)",
    icon: "fas fa-eye",
    onChange: async () => {
      const { openTokenManagerWithMode } = await import("../api.js");
      await openTokenManagerWithMode(token, "target");
    },
    button: true,
  });
}

=======
>>>>>>> bccc28dc
function injectPF2eVisionerBox(app, root) {
  // Scene Config injection
  try {
    if (app?.object?.documentName === 'Scene' || app?.document?.documentName === 'Scene') {
      const container = (root?.jquery ? root[0] : root) || root;
      const form = container?.querySelector?.('form') || container;
      if (form && !form.querySelector('.pf2e-visioner-scene-settings')) {
        const fs = document.createElement('fieldset');
        fs.className = 'pf2e-visioner-scene-settings';
        const scene = app?.object || app?.document || canvas?.scene;
        const current = Number(scene?.getFlag?.(MODULE_ID, 'hiddenIndicatorHalf')) || 10;
        fs.innerHTML = `
          <legend>PF2E Visioner</legend>
          <div class="form-group" style="display:flex; flex-direction:column; gap:6px;">
            <label>Hidden Wall Indicator Width (half, px)</label>
            <div style="display:flex; align-items:center; gap:8px; width:100%;">
              <input type="range" min="1" max="30" step="1" name="flags.${MODULE_ID}.hiddenIndicatorHalf" value="${current}" oninput="this.nextElementSibling.value=this.value" style="flex:1 1 auto; width:100%;">
              <output style="min-width:2ch; text-align:right;">${current}</output>
            </div>
          </div>
        `;
        try {
          const basicsTab = form.querySelector(
            'div.tab[data-tab="basic"], div[data-tab="basics"], section[data-tab="basics"], div.tab:first-child',
          );
          (basicsTab || form).appendChild(fs);
        } catch (_) {
          form.appendChild(fs);
        }
      }
    }
  } catch (_) { }

  const tokenDoc = app?.document;
  const actor = tokenDoc?.actor ?? tokenDoc?.parent;
  if (!actor) return;
  const panel = root.querySelector(`div.tab[data-group="sheet"][data-tab="vision"]`);
  if (!panel || panel.querySelector('.pf2e-visioner-box')) return;
  const detectionFS = [...panel.querySelectorAll('fieldset')].find(
    (fs) =>
      fs.querySelector('header.detection-mode') ||
      (fs.querySelector('legend')?.textContent || '').trim().toLowerCase().startsWith('detection'),
  );
  const box = document.createElement('fieldset');
  box.className = 'pf2e-visioner-box';

  // Current values
  const stealthCurrent =
    tokenDoc.getFlag?.(MODULE_ID, 'stealthDC') ?? tokenDoc.flags?.[MODULE_ID]?.stealthDC ?? '';
  const ignoreAutoCover = !!(
    tokenDoc.getFlag?.(MODULE_ID, 'ignoreAutoCover') ?? tokenDoc.flags?.[MODULE_ID]?.ignoreAutoCover
  );
  const minPerceptionRank = Number(
    tokenDoc.getFlag?.(MODULE_ID, 'minPerceptionRank') ??
      tokenDoc.flags?.[MODULE_ID]?.minPerceptionRank ??
      0,
  );

  // Build content
  let inner = `
    <legend>PF2E Visioner</legend>
    <div class="form-group">
      <label>Ignore as Auto-Cover Blocker</label>
      <input type="checkbox" name="flags.${MODULE_ID}.ignoreAutoCover" ${ignoreAutoCover ? 'checked' : ''}>
    </div>
  `;
  if (actor.type === 'loot') {
    inner += `
      <div class="form-group">
        <label>Stealth DC</label>
        <input type="number" inputmode="numeric" min="0" step="1" name="flags.${MODULE_ID}.stealthDC" value="${Number.isFinite(+stealthCurrent) ? +stealthCurrent : ''}">
      </div>
    `;
  }
  if (actor.type === 'hazard' || actor.type === 'loot') {
    inner += `
      <div class="form-group">
        <label>Minimum Perception Proficiency (to detect)</label>
        <select name="flags.${MODULE_ID}.minPerceptionRank">
          <option value="0" ${minPerceptionRank === 0 ? 'selected' : ''}>Untrained</option>
          <option value="1" ${minPerceptionRank === 1 ? 'selected' : ''}>Trained</option>
          <option value="2" ${minPerceptionRank === 2 ? 'selected' : ''}>Expert</option>
          <option value="3" ${minPerceptionRank === 3 ? 'selected' : ''}>Master</option>
          <option value="4" ${minPerceptionRank === 4 ? 'selected' : ''}>Legendary</option>
        </select>
      </div>
    `;
  }
  box.innerHTML = inner;

  if (detectionFS) detectionFS.insertAdjacentElement('afterend', box);
  else panel.appendChild(box);
}

function onRenderWallConfig(app, html) {
  try {
    const root = html?.jquery ? html[0] : html;
    if (!root) return;
    const form = root.querySelector('form') || root;
    // Avoid duplicate injection
    if (form.querySelector('.pf2e-visioner-wall-settings')) return;

    const provideCoverCurrent = app?.document?.getFlag?.(MODULE_ID, 'provideCover');
    const provideCoverChecked = provideCoverCurrent !== false; // default to true when undefined
    const hiddenWallsEnabled = !!game.settings.get(MODULE_ID, 'hiddenWallsEnabled');
    const hiddenWallCurrent = !!app?.document?.getFlag?.(MODULE_ID, 'hiddenWall');
    const wallIdentifier = app?.document?.getFlag?.(MODULE_ID, 'wallIdentifier') ?? '';
    const dcCurrent = Number(app?.document?.getFlag?.(MODULE_ID, 'stealthDC')) || '';

    // Build a single grouped fieldset with a quick settings button (no Provide Cover here)
    const fs = document.createElement('fieldset');
    fs.className = 'pf2e-visioner-wall-settings';
    fs.innerHTML = `
      <legend>PF2E Visioner</legend>
      <div class="form-group">
        <button type="button" class="visioner-btn" data-action="open-visioner-wall-quick">Open Visioner Wall Settings</button>
      </div>
    `;

    // Append near Door Configuration or at form end
    const doorHeader = Array.from(form.querySelectorAll('label, h3, header, legend')).find((el) =>
      (el.textContent || '').toLowerCase().includes('door configuration'),
    );
    if (doorHeader && doorHeader.parentElement)
      doorHeader.parentElement.insertAdjacentElement('beforebegin', fs);
    else form.appendChild(fs);

    // Bind quick settings button
    try {
      const btn = fs.querySelector('[data-action="open-visioner-wall-quick"]');
<<<<<<< HEAD
      if (btn) btn.addEventListener('click', async (ev) => {
        ev.preventDefault(); ev.stopPropagation();
        const { VisionerWallQuickSettings } = await import('../managers/wall-manager/wall-quick.js');
        new VisionerWallQuickSettings(app.document).render(true);
      });
    } catch (_) { }
  } catch (_) { }
=======
      if (btn)
        btn.addEventListener('click', async (ev) => {
          ev.preventDefault();
          ev.stopPropagation();
          const { VisionerWallQuickSettings } = await import(
            '../managers/wall-manager/wall-quick.js'
          );
          new VisionerWallQuickSettings(app.document).render(true);
        });
    } catch (_) {}
  } catch (_) {}
>>>>>>> bccc28dc
}

// Removed: onGetSceneControlButtons for a separate 'visioner' control group<|MERGE_RESOLUTION|>--- conflicted
+++ resolved
@@ -6,16 +6,9 @@
 import { onRenderTokenHUD } from '../services/token-hud.js';
 
 export function registerUIHooks() {
-<<<<<<< HEAD
   Hooks.on("renderTokenHUD", onRenderTokenHUD);
   Hooks.on("getTokenDirectoryEntryContext", onGetTokenDirectoryEntryContext);
-  Hooks.on("getTokenHUDContext", onGetTokenHUDContext);
   Hooks.on("renderWallConfig", onRenderWallConfig);
-=======
-  Hooks.on('renderTokenHUD', onRenderTokenHUD);
-  Hooks.on('getTokenDirectoryEntryContext', onGetTokenDirectoryEntryContext);
-  Hooks.on('renderWallConfig', onRenderWallConfig);
->>>>>>> bccc28dc
   // We no longer create a separate Visioner tool; tools are injected into Tokens/Walls below
   // Helper utilities to support both array- and object-shaped tool containers
   const getNamedTool = (toolsContainer, name) => {
@@ -34,13 +27,8 @@
     try {
       if (!toolsContainer || !tool?.name) return;
       if (Array.isArray(toolsContainer)) toolsContainer.push(tool);
-<<<<<<< HEAD
       else if (typeof toolsContainer === "object") toolsContainer[tool.name] = tool;
-    } catch (_) { }
-=======
-      else if (typeof toolsContainer === 'object') toolsContainer[tool.name] = tool;
     } catch (_) {}
->>>>>>> bccc28dc
   };
   // Keep toolbar toggle states in sync with current selection (Token tool)
   const refreshTokenTool = () => {
@@ -66,17 +54,8 @@
       for (const w of walls) {
         const shouldShow = !!w?.controlled && !!w?.document?.getFlag?.(MODULE_ID, 'wallIdentifier');
         if (!shouldShow && w._pvIdLabel) {
-<<<<<<< HEAD
-          try { w._pvIdLabel.parent?.removeChild?.(w._pvIdLabel); } catch (_) { }
-          try { w._pvIdLabel.destroy?.(); } catch (_) { }
-=======
-          try {
-            w._pvIdLabel.parent?.removeChild?.(w._pvIdLabel);
-          } catch (_) {}
-          try {
-            w._pvIdLabel.destroy?.();
-          } catch (_) {}
->>>>>>> bccc28dc
+          try { w._pvIdLabel.parent?.removeChild?.(w._pvIdLabel); } catch (_) {}
+          try { w._pvIdLabel.destroy?.(); } catch (_) {}
           delete w._pvIdLabel;
         }
       }
@@ -192,37 +171,20 @@
             new VisionerWallManager().render(true);
           },
         });
-<<<<<<< HEAD
-
-=======
->>>>>>> bccc28dc
+        
 
         // Toggle Provide Auto-Cover (Selected Walls)
         const selectedWalls = canvas?.walls?.controlled ?? [];
         addTool(walls.tools, {
-<<<<<<< HEAD
           name: "pf2e-visioner-toggle-wall-provide",
           title: "Toggle Provide Auto-Cover (Selected Walls)",
           icon: selectedWalls.length > 0 &&
-            selectedWalls.every((w) => w?.document?.getFlag?.(MODULE_ID, "provideCover") !== false)
-            ? "fa-solid fa-shield"
-            : "fa-solid fa-shield-slash",
+                 selectedWalls.every((w) => w?.document?.getFlag?.(MODULE_ID, "provideCover") !== false)
+                  ? "fa-solid fa-shield"
+                  : "fa-solid fa-shield-slash",
           toggle: true,
           active: selectedWalls.length > 0 &&
-            selectedWalls.every((w) => w?.document?.getFlag?.(MODULE_ID, "provideCover") !== false),
-=======
-          name: 'pf2e-visioner-toggle-wall-provide',
-          title: 'Toggle Provide Auto-Cover (Selected Walls)',
-          icon:
-            selectedWalls.length > 0 &&
-            selectedWalls.every((w) => w?.document?.getFlag?.(MODULE_ID, 'provideCover') !== false)
-              ? 'fa-solid fa-shield'
-              : 'fa-solid fa-shield-slash',
-          toggle: true,
-          active:
-            selectedWalls.length > 0 &&
-            selectedWalls.every((w) => w?.document?.getFlag?.(MODULE_ID, 'provideCover') !== false),
->>>>>>> bccc28dc
+                  selectedWalls.every((w) => w?.document?.getFlag?.(MODULE_ID, "provideCover") !== false),
           onChange: async (_event, toggled) => {
             try {
               const selected = canvas?.walls?.controlled ?? [];
@@ -238,16 +200,9 @@
           },
         });
 
-<<<<<<< HEAD
         // Toggle Hidden Wall (Selected Walls)  
         const currentHiddenState = selectedWalls.length > 0 &&
-          selectedWalls.every((w) => !!w?.document?.getFlag?.(MODULE_ID, "hiddenWall"));
-=======
-        // Toggle Hidden Wall (Selected Walls)
-        const currentHiddenState =
-          selectedWalls.length > 0 &&
-          selectedWalls.every((w) => !!w?.document?.getFlag?.(MODULE_ID, 'hiddenWall'));
->>>>>>> bccc28dc
+                                  selectedWalls.every((w) => !!w?.document?.getFlag?.(MODULE_ID, "hiddenWall"));
         addTool(walls.tools, {
           name: 'pf2e-visioner-toggle-hidden-wall',
           title: 'Toggle Hidden Wall (Selected Walls)',
@@ -269,13 +224,8 @@
                     await w?.document?.unsetFlag?.(MODULE_ID, 'hiddenWall');
                   } catch (_) {
                     try {
-<<<<<<< HEAD
                       await w?.document?.setFlag?.(MODULE_ID, "hiddenWall", false);
-                    } catch (_) { }
-=======
-                      await w?.document?.setFlag?.(MODULE_ID, 'hiddenWall', false);
                     } catch (_) {}
->>>>>>> bccc28dc
                   }
                 }
               }
@@ -305,7 +255,6 @@
         // Multi Token Manager - only show when multiple tokens are selected
         const selectedTokens = canvas?.tokens?.controlled ?? [];
         addTool(tokens.tools, {
-<<<<<<< HEAD
           name: "pf2e-visioner-multi-token-manager",
           title: "PF2E Visioner: Multi Token Manager",
           icon: "fa-solid fa-users-cog",
@@ -323,29 +272,12 @@
           name: "pf2e-visioner-toggle-token-provide",
           title: "Toggle Provide Auto-Cover (Selected Tokens)",
           icon: selectedTokens.length > 0 &&
-            selectedTokens.every((t) => t?.document?.getFlag?.(MODULE_ID, "ignoreAutoCover") !== true)
-            ? "fa-solid fa-shield-slash"
-            : "fa-solid fa-shield",
+                 selectedTokens.every((t) => t?.document?.getFlag?.(MODULE_ID, "ignoreAutoCover") !== true)
+                  ? "fa-solid fa-shield-slash"
+                  : "fa-solid fa-shield",
           toggle: true,
           active: selectedTokens.length > 0 &&
-            selectedTokens.every((t) => t?.document?.getFlag?.(MODULE_ID, "ignoreAutoCover") !== true),
-=======
-          name: 'pf2e-visioner-toggle-token-provide',
-          title: 'Toggle Provide Auto-Cover (Selected Tokens)',
-          icon:
-            selectedTokens.length > 0 &&
-            selectedTokens.every(
-              (t) => t?.document?.getFlag?.(MODULE_ID, 'ignoreAutoCover') !== true,
-            )
-              ? 'fa-solid fa-shield-slash'
-              : 'fa-solid fa-shield',
-          toggle: true,
-          active:
-            selectedTokens.length > 0 &&
-            selectedTokens.every(
-              (t) => t?.document?.getFlag?.(MODULE_ID, 'ignoreAutoCover') !== true,
-            ),
->>>>>>> bccc28dc
+                  selectedTokens.every((t) => t?.document?.getFlag?.(MODULE_ID, "ignoreAutoCover") !== true),
           onChange: async (_event, toggled) => {
             try {
               const selected = canvas?.tokens?.controlled ?? [];
@@ -392,12 +324,8 @@
                   defaultYes: false,
                 });
                 if (!confirmed) return;
-<<<<<<< HEAD
                 const { api } = await import("../api.js");
-=======
-                const { api } = await import('../api.js');
->>>>>>> bccc28dc
-
+                
                 // Clear data for all selected tokens with comprehensive cleanup
                 await api.clearAllDataForSelectedTokens(selectedTokens);
               } else {
@@ -462,30 +390,12 @@
   });
 }
 
-<<<<<<< HEAD
-function onGetTokenHUDContext(html, options) {
-  if (!game.user.isGM) return;
-
-  // Check if multiple tokens are selected for multi-token manager
-  const selectedTokens = canvas.tokens.controlled;
-  if (selectedTokens.length >= 2) {
-    options.push({
-      name: game.i18n.localize("PF2E_VISIONER.MULTI_TOKEN_MANAGER.CONTEXT_MENU"),
-      icon: '<i class="fas fa-users-cog"></i>',
-      callback: async () => {
-        const { openMultiTokenManager } = await import("../api.js");
-        await openMultiTokenManager();
-      },
-    });
-  }
-}
-
 function onGetTokenHUDButtons(hud, buttons, token) {
   try {
     if (token?.actor?.type === "loot") {
       if (!game.settings.get(MODULE_ID, "includeLootActors")) return;
     }
-  } catch (_) { }
+  } catch (_) {}
   buttons.push({
     name: "token-manager",
     title: "Token Manager (Left: Target Mode, Right: Observer Mode)",
@@ -498,8 +408,6 @@
   });
 }
 
-=======
->>>>>>> bccc28dc
 function injectPF2eVisionerBox(app, root) {
   // Scene Config injection
   try {
@@ -630,27 +538,13 @@
     // Bind quick settings button
     try {
       const btn = fs.querySelector('[data-action="open-visioner-wall-quick"]');
-<<<<<<< HEAD
       if (btn) btn.addEventListener('click', async (ev) => {
         ev.preventDefault(); ev.stopPropagation();
         const { VisionerWallQuickSettings } = await import('../managers/wall-manager/wall-quick.js');
         new VisionerWallQuickSettings(app.document).render(true);
       });
-    } catch (_) { }
+    } catch (_) {}
   } catch (_) { }
-=======
-      if (btn)
-        btn.addEventListener('click', async (ev) => {
-          ev.preventDefault();
-          ev.stopPropagation();
-          const { VisionerWallQuickSettings } = await import(
-            '../managers/wall-manager/wall-quick.js'
-          );
-          new VisionerWallQuickSettings(app.document).render(true);
-        });
-    } catch (_) {}
-  } catch (_) {}
->>>>>>> bccc28dc
 }
 
 // Removed: onGetSceneControlButtons for a separate 'visioner' control group