/**
 * Module settings registration and management
 */

import { DEFAULT_SETTINGS, KEYBINDINGS, MODULE_ID } from "./constants.js";

// Define grouped settings sections to declutter the native list.
// All keys listed here will be hidden from the default module settings UI
// and rendered inside our custom grouped settings form instead.
const SETTINGS_GROUPS = {
  "Auto-cover": [
    "autoCover",
    "autoCoverTokenIntersectionMode",
    "autoCoverCoverageStandardPct",
    "autoCoverCoverageGreaterPct",
    "autoCoverIgnoreUndetected",
    "autoCoverIgnoreDead",
    "autoCoverIgnoreAllies",
    "autoCoverRespectIgnoreFlag",
    "autoCoverAllowProneBlockers",
  ],
  General: [
    "defaultEncounterFilter",
    "ignoreAllies",
    "includeLootActors",
    "lootStealthDC",
    "useHudButton",
    "integrateRollOutcome",
    "enforceRawRequirements",
<<<<<<< HEAD
  ],
  "Visibility & Hover": [
    "enableHoverTooltips",
    "allowPlayerTooltips",
    "blockPlayerTargetTooltips",
    "tooltipFontSize",
    "colorblindMode",
    "hiddenWallsEnabled",
    "wallStealthDC",
=======
    "keybindingOpensTMInTargetMode",
    "sneakRawEnforcement",
    "enableAllTokensVision",
>>>>>>> 879b87c4
  ],
  "Seek & Range": [
    "seekUseTemplate",
    "limitSeekRangeInCombat",
    "limitSeekRangeOutOfCombat",
    "customSeekDistance",
    "customSeekDistanceOutOfCombat",
  ],
  "Visibility & Hover": [
    "enableHoverTooltips",
    "allowPlayerTooltips",
    "blockPlayerTargetTooltips",
    "tooltipFontSize",
    "colorblindMode",
  ],
  Advanced: [
    "debug",
  ],
};

function isGroupedKey(key) {
  return Object.values(SETTINGS_GROUPS).some((arr) => arr.includes(key));
}

let currentVisionerSettingsApp = null;

class VisionerSettingsForm extends foundry.applications.api.ApplicationV2 {
  static DEFAULT_OPTIONS = {
    id: "pf2e-visioner-settings",
    tag: "div",
    window: {
      title: "PF2E Visioner Settings",
      icon: "fas fa-sliders-h",
      resizable: true,
    },
    position: { width: 640, height: 600 },
    classes: ["pf2e-visioner-settings-window"],
    actions: { submit: VisionerSettingsForm._onSubmit, switchGroup: VisionerSettingsForm._onSwitchGroup },
  };

  constructor(options = {}) {
    super(options);
    currentVisionerSettingsApp = this;
    // Track unsaved edits across tab switches so the Save button applies all changes
    this._pendingChanges = {};
    // Default to the first defined group
    try {
      if (!this.activeGroupKey) this.activeGroupKey = Object.keys(SETTINGS_GROUPS)[0];
    } catch (_) { this.activeGroupKey = "Auto-cover"; }
  }

  async _prepareContext() {
    const categories = Object.keys(SETTINGS_GROUPS).map((k) => ({ key: k, title: k, active: k === this.activeGroupKey }));
    const groups = [];
    const activeKeys = SETTINGS_GROUPS[this.activeGroupKey] || [];
    const items = [];
    for (const key of activeKeys) {
      const cfg = DEFAULT_SETTINGS[key];
      if (!cfg) continue;
      // Prefer pending (unsaved) value if user edited in another tab visit
      const pendingRaw = this?._pendingChanges?.[`settings.${key}`];
      const saved = game.settings.get(MODULE_ID, key);
      let current = saved;
      if (pendingRaw !== undefined) {
        if (cfg.type === Boolean) current = !!pendingRaw;
        else if (cfg.type === Number) current = pendingRaw !== "" && pendingRaw != null ? Number(pendingRaw) : saved;
        else current = String(pendingRaw);
      }
      let inputType = "text";
      let choicesList = null;
      if (cfg.choices && typeof cfg.choices === "object") {
        inputType = "select";
        try {
          choicesList = Object.entries(cfg.choices).map(([val, label]) => ({ value: val, label, selected: String(current) === String(val) }));
        } catch (_) {
          choicesList = null;
        }
      }
      else if (cfg.type === Boolean) inputType = "checkbox";
      else if (cfg.type === Number) inputType = "number";
      items.push({
        key,
        name: game.i18n?.localize?.(cfg.name) ?? cfg.name,
        hint: game.i18n?.localize?.(cfg.hint) ?? (cfg.hint || ""),
        value: current,
        inputType,
        choices: choicesList,
        min: cfg.min ?? null,
        max: cfg.max ?? null,
        step: cfg.step ?? 1,
      });
    }
    if (items.length) groups.push({ title: this.activeGroupKey, items });
    return { groups, categories };
  }

  async _renderHTML(context, _options) {
    return await foundry.applications.handlebars.renderTemplate(
      "modules/pf2e-visioner/templates/settings-menu.hbs",
      context,
    );
  }

  _replaceHTML(result, content, _options) {
    content.innerHTML = result;
    try {
      // Wire tabs for categories
      const tabs = content.querySelectorAll('[data-action="switchGroup"][data-key]');
      tabs.forEach((btn) => {
        btn.addEventListener('click', () => {
          try { VisionerSettingsForm._onSwitchGroup(null, btn); } catch (_) {}
        });
      });

      // Utility: show/hide a setting's form-group wrapper
      const toggleSettingVisibility = (name, visible) => {
        try {
          const input = content.querySelector(`[name="settings.${name}"]`);
          if (!input) return;
          const group = input.closest('.pv-form-row') || input.closest('.form-group') || input.parentElement;
          if (!group) return;
          if (!group.dataset.pvDisplay) {
            const computed = getComputedStyle(group)?.display || '';
            group.dataset.pvDisplay = group.style.display || computed || '';
          }
          group.style.display = visible ? group.dataset.pvDisplay : 'none';
        } catch (_) {}
      };

      // Coverage thresholds visible only when mode === 'coverage'
      const modeSel = content.querySelector('[name="settings.autoCoverTokenIntersectionMode"]');
      const applyCoverageModeVisibility = () => {
        const isCoverage = (modeSel?.value || '') === 'coverage';
        toggleSettingVisibility('autoCoverCoverageStandardPct', isCoverage);
        toggleSettingVisibility('autoCoverCoverageGreaterPct', isCoverage);
      };
      if (modeSel) {
        modeSel.addEventListener('change', applyCoverageModeVisibility);
        applyCoverageModeVisibility();
      }

      // Seek distances visible only when their limit toggles are enabled
      const inCombatToggle = content.querySelector('[name="settings.limitSeekRangeInCombat"]');
      const outCombatToggle = content.querySelector('[name="settings.limitSeekRangeOutOfCombat"]');
      const useTemplateToggle = content.querySelector('[name="settings.seekUseTemplate"]');
      const applySeekVisibility = () => {
        const templateOn = !!useTemplateToggle?.checked;
        if (templateOn) {
          // When template is used, hide both distance fields regardless of toggles
          toggleSettingVisibility('customSeekDistance', false);
          toggleSettingVisibility('customSeekDistanceOutOfCombat', false);
          return;
        }
        const inOn = !!inCombatToggle?.checked;
        const outOn = !!outCombatToggle?.checked;
        toggleSettingVisibility('customSeekDistance', inOn);
        toggleSettingVisibility('customSeekDistanceOutOfCombat', outOn);
      };
      if (inCombatToggle) inCombatToggle.addEventListener('change', applySeekVisibility);
      if (outCombatToggle) outCombatToggle.addEventListener('change', applySeekVisibility);
      if (useTemplateToggle) useTemplateToggle.addEventListener('change', applySeekVisibility);
      applySeekVisibility();

      // Hide the seek range limitation checkboxes entirely when using template
      const applySeekTemplateVisibility = () => {
        const templateOn = !!useTemplateToggle?.checked;
        toggleSettingVisibility('limitSeekRangeInCombat', !templateOn);
        toggleSettingVisibility('limitSeekRangeOutOfCombat', !templateOn);
        // Re-apply distances visibility after checkbox hide/show decision
        applySeekVisibility();
      };
      if (useTemplateToggle) useTemplateToggle.addEventListener('change', applySeekTemplateVisibility);
      applySeekTemplateVisibility();

      // Hide "Block Player Target Tooltips" unless "Allow Player Tooltips" is enabled
      const allowPlayerTooltipsToggle = content.querySelector('[name="settings.allowPlayerTooltips"]');
      const applyPlayerTooltipVisibility = () => {
        const on = !!allowPlayerTooltipsToggle?.checked;
        toggleSettingVisibility('blockPlayerTargetTooltips', on);
      };
      if (allowPlayerTooltipsToggle) allowPlayerTooltipsToggle.addEventListener('change', applyPlayerTooltipVisibility);
      applyPlayerTooltipVisibility();

      // Hide tooltip size unless hover tooltips are enabled
      const enableHoverTooltipsToggle = content.querySelector('[name="settings.enableHoverTooltips"]');
      const applyHoverTooltipVisibility = () => {
        const on = !!enableHoverTooltipsToggle?.checked;
        toggleSettingVisibility('tooltipFontSize', on);
      };
      if (enableHoverTooltipsToggle) enableHoverTooltipsToggle.addEventListener('change', applyHoverTooltipVisibility);
      applyHoverTooltipVisibility();

      // Hide all Auto-cover settings unless the main toggle is on
      const autoCoverToggle = content.querySelector('[name="settings.autoCover"]');
      const autoCoverDependents = [
        'autoCoverTokenIntersectionMode',
        'autoCoverCoverageStandardPct',
        'autoCoverCoverageGreaterPct',
        'autoCoverIgnoreUndetected',
        'autoCoverIgnoreDead',
        'autoCoverIgnoreAllies',
        'autoCoverRespectIgnoreFlag',
        'autoCoverAllowProneBlockers',
      ];
      const applyAutoCoverVisibility = () => {
        const on = !!autoCoverToggle?.checked;
        for (const key of autoCoverDependents) toggleSettingVisibility(key, on);
        // Re-apply coverage sub-visibility if turning on
        if (on) {
          try { applyCoverageModeVisibility(); } catch (_) {}
        }
      };
      if (autoCoverToggle) autoCoverToggle.addEventListener('change', applyAutoCoverVisibility);
      applyAutoCoverVisibility();
    } catch (_) {}
    return content;
  }

  static async _onSubmit(event, _button) {
    const app = currentVisionerSettingsApp || this;
    try {
      const formEl = app.element.querySelector("form.pf2e-visioner-settings");
      if (!formEl) return app.close();
      // Capture any unsaved edits from the currently visible group before reading form data
      try { app._capturePendingChanges(); } catch (_) {}
      const fd = new FormData(formEl);
      const rawMap = Object.fromEntries(fd.entries());
      // Merge previously edited values from other tabs
      if (app?._pendingChanges) {
        for (const [name, value] of Object.entries(app._pendingChanges)) {
          if (!(name in rawMap)) rawMap[name] = value;
        }
      }
      const allKeys = Object.values(SETTINGS_GROUPS).flat();
      for (const key of allKeys) {
        const cfg = DEFAULT_SETTINGS[key];
        if (!cfg) continue;
        const formKey = `settings.${key}`;
        const raw = rawMap[formKey];
        // If the key wasn't present in the merged form+pending map, don't touch it
        if (raw === undefined) continue;
        const saved = game.settings.get(MODULE_ID, key);
        let value;
        if (cfg.type === Boolean) value = raw === "on" || raw === "true" || raw === true;
        else if (cfg.type === Number) value = raw != null && raw !== "" ? Number(raw) : saved;
        else value = raw != null ? raw : saved;
        if (value !== saved) await game.settings.set(MODULE_ID, key, value);
      }
      // Reset pending after successful save
      try { app._pendingChanges = {}; } catch (_) {}
      try { await app.close(); } catch (_) {}
    } catch (e) { /* noop */ try { await app.close(); } catch (_) {} }
  }

  static _onSwitchGroup(_event, button) {
    try {
      const key = button?.dataset?.key;
      if (!key) return;
      const app = currentVisionerSettingsApp;
      if (!app) return;
      // Preserve edits from the current group before switching
      try { app._capturePendingChanges(); } catch (_) {}
      app.activeGroupKey = key;
      app.render({ force: true });
    } catch (_) {}
  }
}

// Instance helpers
VisionerSettingsForm.prototype._capturePendingChanges = function _capturePendingChanges() {
  try {
    const form = this.element?.querySelector?.('form.pf2e-visioner-settings');
    if (!form) return;
    const inputs = form.querySelectorAll('[name^="settings."]');
    inputs.forEach((el) => {
      const name = el.name;
      if (!name) return;
      if (el.type === 'checkbox') this._pendingChanges[name] = !!el.checked;
      else this._pendingChanges[name] = el.value;
    });
  } catch (_) {}
};

/**
 * Register all module settings
 */
export function registerSettings() {
  try {
    // Register each setting from the configuration
    Object.entries(DEFAULT_SETTINGS).forEach(([key, config]) => {
      const settingConfig = { ...config };
      // Hide grouped keys from the default module settings sheet; they will
      // be displayed inside our custom grouped settings menu instead.
      if (isGroupedKey(key)) settingConfig.config = false;

      // Add onChange handler for settings that require restart
      if (key === "enableHoverTooltips") {
        // Live-apply without world reload
        settingConfig.onChange = async (value) => {
          try {
            const { initializeHoverTooltips, cleanupHoverTooltips } = await import("./services/hover-tooltips.js");
            if (value) initializeHoverTooltips(); else cleanupHoverTooltips();
          } catch (_) {}
        };
      } else if (key === "allowPlayerTooltips") {
        settingConfig.onChange = () => {};

      } else if (key === "useHudButton") {
        settingConfig.onChange = () => {
          SettingsConfig.reloadConfirm({
            world: true,
          });
        };
      } else if (key === "ignoreAllies") {
        settingConfig.onChange = () => {};

      } else if (key === "defaultEncounterFilter") {
        settingConfig.onChange = () => {};

      } else if (key === "seekUseTemplate") {
        // No reload needed: panel logic reads this setting at runtime
        settingConfig.onChange = () => {};
      } else if (key === "limitSeekRangeInCombat") {
        // No reload needed: seek distance is read at runtime
        settingConfig.onChange = () => {};
      } else if (key === "limitSeekRangeOutOfCombat") {
        // No reload needed: seek distance is read at runtime
        settingConfig.onChange = () => {};
      } else if (key === "customSeekDistance") {
        // No reload needed: seek distance is read at runtime
        settingConfig.onChange = () => {};
      } else if (key === "customSeekDistanceOutOfCombat") {
        // No reload needed: seek distance is read at runtime
        settingConfig.onChange = () => {};
      } else if (key === "autoCover" || key === "autoCoverTokenIntersectionMode" || 
        key === "autoCoverCoverageStandardPct" || key === "autoCoverCoverageGreaterPct" || 
        key === "autoCoverIgnoreUndetected" || key === "autoCoverIgnoreDead" || 
        key === "autoCoverIgnoreAllies" || key === "autoCoverRespectIgnoreFlag" || 
        key === "autoCoverAllowProneBlockers") {
        // No reload needed: auto-cover is read at runtime
        settingConfig.onChange = () => {};
      } else if (key === "blockPlayerTargetTooltips") {
        // No reload: will take effect on next hover; ensure initialized when allowed
        settingConfig.onChange = async () => {
          try {
            const { initializeHoverTooltips } = await import("./services/hover-tooltips.js");
            if (game.settings.get(MODULE_ID, "enableHoverTooltips") && game.settings.get(MODULE_ID, "allowPlayerTooltips")) initializeHoverTooltips();
          } catch (_) {}
        };
      } else if (key === "hiddenWallsEnabled") {
        // Refresh wall visuals when toggled
        settingConfig.onChange = async () => {
          try {
            const { updateWallVisuals } = await import("./services/visual-effects.js");
            await updateWallVisuals();
          } catch (_) {}
        };
      } else if (key === "tooltipFontSize") {
        settingConfig.onChange = (value) => {
          // Map preset to sizes
          const presets = {
            tiny: { font: 12, icon: 10, border: 2 },
            small: { font: 14, icon: 12, border: 2 },
            medium: { font: 16, icon: 16, border: 3 },
            large: { font: 18, icon: 20, border: 4 },
            xlarge: { font: 20, icon: 24, border: 5 },
          };
          const preset = presets[value] ?? presets.medium;
          document.documentElement.style.setProperty(
            "--pf2e-visioner-tooltip-font-size",
            `${preset.font}px`,
          );
          document.documentElement.style.setProperty(
            "--pf2e-visioner-tooltip-icon-size",
            `${preset.icon}px`,
          );
          document.documentElement.style.setProperty(
            "--pf2e-visioner-tooltip-badge-border",
            `${preset.border}px`,
          );
        };
      } else if (key === "colorblindMode") {
        settingConfig.onChange = (value) => {
          // Apply colorblind mode CSS class to the body
          document.body.classList.remove(
            "pf2e-visioner-colorblind-protanopia",
            "pf2e-visioner-colorblind-deuteranopia",
            "pf2e-visioner-colorblind-tritanopia",
            "pf2e-visioner-colorblind-achromatopsia",
          );

          if (value !== "none") {
            document.body.classList.add(`pf2e-visioner-colorblind-${value}`);
          }
        };
      } else if (key === "keybindingOpensTMInTargetMode") {
        // No reload needed: swap mode is read at runtime
        settingConfig.onChange = () => {};
      }

      try {
        game.settings.register(MODULE_ID, key, settingConfig);
      } catch (settingError) {
        throw settingError;
      }
    });

    // Register a single grouped settings menu entry
    try {
      game.settings.registerMenu(MODULE_ID, "groupedSettings", {
        name: "PF2E Visioner Settings",
        label: "Open",
        hint: "Grouped settings by category (General, Visibility & Hover, Seek & Range, Auto Cover, Advanced)",
        icon: "fas fa-sliders-h",
        type: VisionerSettingsForm,
        restricted: true,
      });
    } catch (_) {}
  } catch (error) {
    throw error;
  }
}

/**
 * Register keybindings
 */
export function registerKeybindings() {
  Object.entries(KEYBINDINGS).forEach(([key, config]) => {
    const keybindingConfig = { ...config };

    // Add appropriate handler
    if (key === "openTokenManager") {
      keybindingConfig.onDown = async () => {
        const mode = game.settings.get(MODULE_ID, "keybindingOpensTMInTargetMode") ? "target" : "observer";
        const { api } = await import("./api.js");
        await api.openTokenManager(null, {mode});
      };
    } else if (key === "openVisibilityManager") {
      keybindingConfig.onDown = async () => {
        const { api } = await import("./api.js");
        await api.openVisibilityManager();
      };
    } else if (key === "toggleObserverMode") {
      keybindingConfig.onDown = async () => {
        const { setTooltipMode } = await import("./services/hover-tooltips.js");
        setTooltipMode("observer");
      };
      keybindingConfig.onUp = async () => {
        const { setTooltipMode } = await import("./services/hover-tooltips.js");
        setTooltipMode("target");
      };
    } else if (key === "showAutoCoverOverlay") {
      keybindingConfig.onDown = async () => {
        try {
          const { HoverTooltips, showAutoCoverComputedOverlay, hideAutoCoverComputedOverlay } = await import("./services/hover-tooltips.js");
          // Decide source token: hovered or first controlled
          let token = HoverTooltips.currentHoveredToken;
          if (!token) token = canvas.tokens.controlled?.[0] || null;
          if (!token) return;
          // Render fresh auto-cover computation overlay (cover-only)
          hideAutoCoverComputedOverlay();
          showAutoCoverComputedOverlay(token);
        } catch (_) {}
      };
      keybindingConfig.onUp = async () => {
        try {
          const { hideAutoCoverComputedOverlay } = await import("./services/hover-tooltips.js");
          hideAutoCoverComputedOverlay();
        } catch (_) {}
      };
    }

    game.keybindings.register(MODULE_ID, key, keybindingConfig);
  });
}<|MERGE_RESOLUTION|>--- conflicted
+++ resolved
@@ -8,6 +8,34 @@
 // All keys listed here will be hidden from the default module settings UI
 // and rendered inside our custom grouped settings form instead.
 const SETTINGS_GROUPS = {
+  General: [
+    "defaultEncounterFilter",
+    "ignoreAllies",
+    "includeLootActors",
+    "lootStealthDC",
+    "useHudButton",
+    "integrateRollOutcome",
+    "enforceRawRequirements",
+    "keybindingOpensTMInTargetMode",
+    "sneakRawEnforcement",
+    "enableAllTokensVision",
+  ],
+  "Visibility & Hover": [
+    "enableHoverTooltips",
+    "allowPlayerTooltips",
+    "blockPlayerTargetTooltips",
+    "tooltipFontSize",
+    "colorblindMode",
+    "hiddenWallsEnabled",
+    "wallStealthDC",
+  ],
+  "Seek & Range": [
+    "seekUseTemplate",
+    "limitSeekRangeInCombat",
+    "limitSeekRangeOutOfCombat",
+    "customSeekDistance",
+    "customSeekDistanceOutOfCombat",
+  ],
   "Auto-cover": [
     "autoCover",
     "autoCoverTokenIntersectionMode",
@@ -18,44 +46,6 @@
     "autoCoverIgnoreAllies",
     "autoCoverRespectIgnoreFlag",
     "autoCoverAllowProneBlockers",
-  ],
-  General: [
-    "defaultEncounterFilter",
-    "ignoreAllies",
-    "includeLootActors",
-    "lootStealthDC",
-    "useHudButton",
-    "integrateRollOutcome",
-    "enforceRawRequirements",
-<<<<<<< HEAD
-  ],
-  "Visibility & Hover": [
-    "enableHoverTooltips",
-    "allowPlayerTooltips",
-    "blockPlayerTargetTooltips",
-    "tooltipFontSize",
-    "colorblindMode",
-    "hiddenWallsEnabled",
-    "wallStealthDC",
-=======
-    "keybindingOpensTMInTargetMode",
-    "sneakRawEnforcement",
-    "enableAllTokensVision",
->>>>>>> 879b87c4
-  ],
-  "Seek & Range": [
-    "seekUseTemplate",
-    "limitSeekRangeInCombat",
-    "limitSeekRangeOutOfCombat",
-    "customSeekDistance",
-    "customSeekDistanceOutOfCombat",
-  ],
-  "Visibility & Hover": [
-    "enableHoverTooltips",
-    "allowPlayerTooltips",
-    "blockPlayerTargetTooltips",
-    "tooltipFontSize",
-    "colorblindMode",
   ],
   Advanced: [
     "debug",
@@ -90,7 +80,7 @@
     // Default to the first defined group
     try {
       if (!this.activeGroupKey) this.activeGroupKey = Object.keys(SETTINGS_GROUPS)[0];
-    } catch (_) { this.activeGroupKey = "Auto-cover"; }
+    } catch (_) { this.activeGroupKey = "General"; }
   }
 
   async _prepareContext() {
